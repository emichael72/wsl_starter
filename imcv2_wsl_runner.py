--- conflicted
+++ resolved
@@ -1,1539 +1,1542 @@
-#!/usr/bin/env python3
-
-"""
-Script:       imcv2_wsl_runner.py
-Author:       Intel IMCv2 Team
-<<<<<<< HEAD
-Version:      1.1.0
-=======
-Version:      1.0.9
->>>>>>> 1e109048
-
-Description:
-Automates the creation and configuration of a Windows Subsystem for Linux (WSL) instance,
-tailored for the IMCv2 SDK. It performs the following steps:
-
-1. Verifies prerequisites, including required directories and resources.
-2. Imports a base Linux image into a new WSL instance.
-3. Configures the instance with a user account, sudo privileges, and environment settings.
-4. Installs essential packages and tools specified in a configuration file.
-5. Applies additional configurations for time zone, Kerberos authentication, and proxy settings.
-
-Key Features:
-- Supports proxy configuration for downloading resources.
-- Ensures idempotency by verifying existing configurations before applying changes.
-- Provides robust error handling and detailed logging.
-
-Usage:
-    python imcv2_wsl_runner.py -n <InstanceName>
-
-Arguments:
-    -n, --name          The name of the WSL instance to create. (Required)
-Examples:
-    Create a new WSL instance named 'IMCv2Instance' and install default packages:
-        python imcv2_wsl_runner.py -n IMCv2Instance
-
-Dependencies:
-- Python 3.x
-- curl (for downloading resources)
-- WSL installed and configured on the Windows system
-
-Notes:
-- This script is designed for internal use by the Intel IMCv2 team.
-"""
-
-import os
-
-try:
-    import winreg
-except ImportError:
-    raise EnvironmentError("This script must be run on Windows.")
-import argparse
-import itertools
-import re
-import subprocess
-import sys
-import time
-import threading
-from enum import Enum
-from typing import Optional
-from urllib.parse import urlparse
-
-# Script defaults, some of which could be override using command arguments
-IMCV2_WSL_DEFAULT_BASE_PATH = os.path.join(os.environ["USERPROFILE"], "IMCV2_SDK")
-IMCV2_WSL_DEFAULT_INTEL_PROXY = "http://proxy-dmz.intel.com:911"
-IMCV2_WSL_DEFAULT_LINUX_IMAGE_PATH = "Bare"
-IMCV2_WSL_DEFAULT_SDK_INSTANCES_PATH = "Instances"
-IMCV2_WSL_DEFAULT_UBUNTU_URL = ("https://cdimage.ubuntu.com/ubuntu-base/releases/24.04.1/release/"
-                                "ubuntu-base-24.04.1-base-amd64.tar.gz")
-IMCV2_WSL_DEFAULT_PACKAGES_URL = "https://raw.githubusercontent.com/emichael72/wsl_starter/main/packages.txt"
-MCV2_WSL_DEFAULT_PASSWORD = "intel@1234"
-
-# Script version
-IMCV2_SCRIPT_NAME = "WSLRunner"
-<<<<<<< HEAD
-IMCV2_SCRIPT_VERSION = "1.1.0"
-=======
-IMCV2_SCRIPT_VERSION = "1.0.9"
->>>>>>> 1e109048
-IMCV2_SCRIPT_DESCRIPTION = "WSL Host Installer"
-
-# Spinning characters for progress indication
-spinner_active = False
-
-# Intel Proxy availability
-intel_proxy_detected = True
-<<<<<<< HEAD
-
-=======
->>>>>>> 1e109048
-
-class StepError(Exception):
-    """
-    Custom exception to signal errors during setup steps.
-
-    Usage:
-        Raise this exception when a specific setup step fails and requires
-        distinct handling compared to generic exceptions.
-    """
-    pass
-
-
-class TextType(Enum):
-    """
-    Enum to specify the type of text display for status messages.
-
-    Attributes:
-        PREFIX: Indicates the text should appear before the status (e.g., action name).
-        SUFFIX: Indicates the text should appear after the status (e.g., OK, ERROR).
-        BOTH:   Combines PREFIX and SUFFIX for full inline messages.
-
-    Usage:
-        Use this enum to control the display format of status messages.
-
-    """
-    PREFIX = 1
-    SUFFIX = 2
-    BOTH = 3
-
-
-def wsl_runner_get_office_user_identity():
-    """
-    Extract ADUserDisplayName and ADUserName from the Windows Registry.
-    Tries Office 16.0 first, then 15.0.
-
-    Returns:
-        tuple: (Full name, Corporate email) if found, otherwise None.
-    """
-    registry_paths = [
-        r"Software\Microsoft\Office\16.0\Common\Identity",
-        r"Software\Microsoft\Office\15.0\Common\Identity"
-    ]
-
-    for path in registry_paths:
-        try:
-            with winreg.OpenKey(winreg.HKEY_CURRENT_USER, path) as key:
-                display_name = winreg.QueryValueEx(key, "ADUserDisplayName")[0]
-                email = winreg.QueryValueEx(key, "ADUserName")[0]
-                return display_name, email
-        except FileNotFoundError:
-            # Try the next path if the current one doesn't exist
-            continue
-        except Exception as e:
-            print(f"Error reading registry path {path}: {e}")
-            return None
-
-    # If no identity is found in any of the paths
-    return None
-
-
-def wsl_runner_print_logo():
-    """
-    Prints the logo with alternating bright white and bright blue colors.
-    """
-
-    blue = "\033[94m"
-    white = "\033[97m"
-    reset = "\033[0m"
-    sys.stdout.write(f"\n{reset}")
-    sys.stdout.write(f"{blue}     ██╗███╗   ███╗ ██████╗██╗   ██╗██████╗{reset}\n")
-    sys.stdout.write(f"{white}     ██║████╗ ████║██╔════╝██║   ██║╚════██╗{reset}\n")
-    sys.stdout.write(f"{blue}     ██║██╔████╔██║██║     ██║   ██║ █████╔╝{reset}\n")
-    sys.stdout.write(f"{white}     ██║██║╚██╔╝██║██║     ╚██╗ ██╔╝██╔═══╝{reset}\n")
-    sys.stdout.write(f"{blue}     ██║██║ ╚═╝ ██║╚██████╗ ╚████╔╝ ███████╗{reset}\n")
-    sys.stdout.write(f"{white}     ╚═╝╚═╝     ╚═╝ ╚═════╝  ╚═══╝  ╚══════╝{reset}\n")
-    sys.stdout.flush()
-
-
-def wsl_runner_show_info():
-    """
-        Provides detailed information about the steps performed by
-        the IMCv2 WSL installer. It outlines the tasks, such as downloading a
-        Linux image, setting up a WSL instance, configuring the environment, and
-        installing necessary packages for the SDK. The message is formatted to
-        be easily readable within an 80-character width terminal.
-    """
-
-    reset = "\033[0m"
-    bold = "\033[1m"
-    green = "\033[32m"
-    bright_blue = "\033[94m"
-    bright_white = "\033[97m"
-
-    wsl_runner_print_logo()
-
-    info = f"""
-    Welcome to the {bright_white}IMCv2 SDK-WSL{reset} v{IMCV2_SCRIPT_VERSION} Image Creator!
-    We're setting up your environment—here's what's next:
-    
-    {bold}{green}1.{reset} Download a compatible Ubuntu image (ubuntu-base-24.04.1).
-    {bold}{green}2.{reset} Create and import a new WSL Linux instance.
-    {bold}{green}3.{reset} Configure environment settings.
-    {bold}{green}4.{reset} Install essential packages for the {bright_white}IMCv2{reset} SDK.
-    
-    ⚠️ Please keep your PC connected to {bright_blue}Intel{reset} throughout.
-    """
-    print(f"{info}")
-
-
-def wsl_runner_get_desktop_path() -> str:
-    """
-    Retrieves the desktop path for the current user dynamically using PowerShell.
-
-    Returns:
-        str: The path to the desktop directory.
-
-    Raises:
-        FileNotFoundError: If the desktop path cannot be retrieved.
-    """
-    try:
-        # Use PowerShell to fetch the desktop path
-        command = [
-            "powershell",
-            "-Command",
-            "[Environment]::GetFolderPath('Desktop')"
-        ]
-        result = subprocess.run(command, capture_output=True, text=True, check=True)
-
-        desktop_path = result.stdout.strip()
-        if not os.path.exists(desktop_path):
-            raise FileNotFoundError(f"Desktop path does not exist: {desktop_path}")
-        return desktop_path
-    except Exception as e:
-        raise FileNotFoundError(f"Failed to retrieve desktop path: {e}")
-
-
-def wsl_runner_is_proxy_available(proxy_server: str, timeout: int = 5) -> bool:
-    """
-    Checks if the specified proxy server is reachable by sending a curl request to a known URL.
-    
-    Args:
-        proxy_server (str): The proxy server to test.
-        timeout (int, optional): Timeout in seconds for the test. Default is 5 seconds.
-
-    Returns:
-        bool: True if the proxy server is reachable, False otherwise.
-    """
-    test_url = "https://www.google.com"  # Use a reliable public URL for connectivity testing
-    try:
-        result = subprocess.run(
-            ["curl", "--proxy", proxy_server, "--silent", "--head", "--fail", test_url],
-            timeout=timeout,
-            stdout=subprocess.DEVNULL,
-            stderr=subprocess.DEVNULL,
-        )
-        return result.returncode == 0
-    except subprocess.TimeoutExpired:
-        return False
-
-
-def wsl_runner_start_wsl_shell(distribution=None):
-    """
-    Launches an interactive WSL shell. Optionally, specify a distribution.
-
-    Args:
-        distribution (str): The name of the WSL distribution to launch (e.g., 'Ubuntu-20.04').
-                            If None, launches the default WSL distribution.
-    """
-    try:
-        # Prepare the base command
-        command = ["cmd", "/c", "wsl.exe"]
-        if distribution:
-            command.extend(["-d", distribution])
-
-        # Start the interactive shell
-        subprocess.run(command)
-    except FileNotFoundError:
-        print("Error: WSL is not installed or not in the system PATH.")
-    except Exception as e:
-        print(f"An unexpected error occurred: {e}")
-
-
-def wsl_runner_spinner_thread():
-    """
-    Display a spinning progress indicator in the terminal.
-    """
-    global spinner_active
-    bright_blue = "\033[94m"
-    reset = "\033[0m"
-    spinner_cycle = itertools.cycle(["|", "/", "-", "\\"])
-
-    while spinner_active:
-        sys.stdout.write(f"{bright_blue}{next(spinner_cycle)}{reset}")  # Print the next character
-        sys.stdout.flush()
-        sys.stdout.write("\b")  # Erase the character
-        time.sleep(0.1)
-
-
-def wsl_runner_set_spinner(state):
-    """
-    Manage the progress spinner thread.
-    Args:
-        state (bool): True to start the spinner, False to stop.
-    """
-    global spinner_active
-    if state:
-        spinner_active = True
-        progress_thread = threading.Thread(target=wsl_runner_spinner_thread, daemon=True)
-        progress_thread.start()
-        return progress_thread
-    else:
-        spinner_active = False
-        time.sleep(0.1)
-        sys.stdout.write("\b")
-        sys.stdout.flush()
-
-
-def wsl_runner_ensure_directory_exists(args: list) -> int:
-    """
-    Simulates a command that ensures directories exist.
-
-    Args:
-        args (list): List of directory paths to check and create if necessary.
-
-    Returns:
-        int: 0 if all directories exist or are created successfully, 1 on failure.
-    """
-    try:
-        for path in args:
-            if not os.path.exists(path):
-                os.makedirs(path)
-        return 0  # Success
-    except Exception as e:
-        print(f"Error ensuring directory exists: {e}", file=sys.stderr)
-        return 1  # Failure
-
-
-def wsl_runner_download_resources(url, destination_path, proxy_server: str = None, timeout: int = 30) -> int:
-    """
-    Downloads a file from the specified URL using curl, with optional proxy configuration.
-    The downloaded file is saved to the specified destination path.
-
-    Args:
-        url (str): The URL of the resource to download.
-        destination_path (str): The path where the downloaded file should be saved.
-        proxy_server (str, optional): The proxy server to use for the download. Default is None.
-        timeout (int, optional): The time in seconds to wait before the request times out. Default is 30 seconds.
-
-    Returns:
-        int: 0 if the download succeeded (status code 200), 1 otherwise.
-    """
-    # Parse the URL and get the file name from the URL path
-    parsed_url = urlparse(url)
-    destination = os.path.join(destination_path, os.path.basename(parsed_url.path))
-
-    # Define curl arguments based on proxy availability
-    if proxy_server:
-        args = [
-            "-s", "-S", "-w", "%{http_code}",  # silent mode, show errors, output HTTP status code
-            "--proxy", proxy_server,  # Use specified proxy server
-            "--output", destination,  # Specify the output file destination
-            url  # URL of the resource to download
-        ]
-    else:
-        args = [
-            "-s", "-S", "-w", "%{http_code}",  # silent mode, show errors, output HTTP status code
-            "--output", destination,  # Specify the output file destination
-            url  # URL of the resource to download
-        ]
-
-    # Execute the curl command and capture the output
-    status_code, response_code = wsl_runner_exec_process("curl", args, hidden=True, timeout=timeout)
-
-    # Check if the download was successful
-    if status_code == 0 and str(response_code).strip() == "200":
-        return 0
-
-    # If any check fails, return False
-    return 1
-
-
-def wsl_runner_console_decoder(input_string: str) -> str:
-    """
-    Decodes a console output string, attempting multiple encoding strategies and removing non-printable characters.
-
-    Args:
-        input_string (str): The string to decode and sanitize.
-
-    Returns:
-        str: The decoded and sanitized string with printable ASCII characters. If decoding fails,
-        returns an empty string.
-    """
-    if not input_string:
-        return ""
-
-    try:
-        # Attempt UTF-8 decoding
-        decoded = input_string.encode('latin1').decode('utf-8', errors='replace')
-        decoded = re.sub(r'[^\x20-\x7E]+', '', decoded)  # Keep printable ASCII characters
-        if decoded:
-            return decoded + "\n"
-
-        # Fallback to UTF-16 LE decoding
-        decoded = input_string.encode('latin1').decode('utf-16-le', errors='replace')
-        decoded = re.sub(r'[^\x20-\x7E]+', '', decoded)
-        if decoded:
-            return decoded + "\n"
-
-    except (UnicodeDecodeError, AttributeError):
-        # Catch decoding errors or invalid input type
-        pass
-
-    # Return an empty string if all decoding attempts fail
-    return ""
-
-
-def wsl_runner_exec_process(process: str, args: list, hidden: bool = True, timeout: int = 30) -> tuple:
-    """
-    Executes an external process with the given arguments and streams its output in real-time.
-
-    Args:
-        process (str): The executable or command to run.
-        args (list): List of arguments for the command.
-        hidden (bool): If True, suppresses the output.
-        timeout (int): Time in seconds to wait for the command to complete.
-
-    Returns:
-        tuple:
-            - int: The exit status code of the process.
-            - int: An extended status code (e.g., HTTP status for `curl`, or 0 otherwise).
-
-    Raises:
-        ValueError: If the process or arguments are invalid.
-    """
-    cmd = [process] + args
-    ext_status = 0
-
-    try:
-        with subprocess.Popen(
-                cmd,
-                stdout=subprocess.PIPE,
-                stderr=subprocess.PIPE,
-                text=True,
-                bufsize=4096,
-                universal_newlines=True
-        ) as proc:
-            try:
-                printed_lines = 0
-
-                # Process stdout
-                for line in proc.stdout:
-                    if process == "curl" and printed_lines == 0:
-                        try:
-                            ext_status = int(line.strip())  # Extract HTTP status for `curl`
-                        except ValueError:
-                            ext_status = 0  # Handle non-integer first lines gracefully
-                    if not hidden:
-                        print(wsl_runner_console_decoder(line), end="")
-                    printed_lines += 1
-
-                # Process stderr
-                for line in proc.stderr:
-                    if not hidden:
-                        print(wsl_runner_console_decoder(line), end="")
-
-                # Wait for the process to complete and return codes
-                return proc.wait(timeout=timeout), ext_status
-
-            except subprocess.TimeoutExpired:
-                proc.kill()  # Kill the process on timeout
-                return 124, ext_status  # Return timeout-specific exit code
-
-    except FileNotFoundError as file_error:
-        # Handle missing executable
-        print(f"Error: Command not found: {process} ({file_error})", file=sys.stderr)
-        return 127, 0
-
-    except ValueError as value_error:
-        # Handle invalid arguments
-        print(f"Error: Invalid command arguments: {value_error}", file=sys.stderr)
-        return 1, 0
-
-    except Exception as general_error:
-        # Handle unexpected errors gracefully
-        print(f"Unexpected error while executing '{process}': {general_error}", file=sys.stderr)
-        return 1, 0
-
-
-def wsl_runner_print_status(
-        text_type: TextType,
-        description: Optional[str],
-        new_line: bool = False,
-        ret_val: int = 0
-):
-    """
-    Prints the status message to the console in a formatted manner with color codes.
-
-    Args:
-        text_type (TextType): PREFIX, SUFFIX, or BOTH.
-        description (str, None): The message to display. If None, it defaults to an empty string.
-        new_line (bool): If True, prints a new line after the status; otherwise overwrites the same line.
-        ret_val (int): The status code to display. 0 = OK, 124 = TIMEOUT, others = ERROR.
-    """
-
-    if text_type not in TextType:
-        return
-
-    # ANSI color codes
-    green = "\033[32m"
-    yellow = "\033[33m"
-    red = "\033[31m"
-    bright_blue = "\033[94m"
-    reset = "\033[0m"
-
-    max_length = 60
-
-    # Handle PREFIX or BOTH types
-    if text_type in {TextType.BOTH, TextType.PREFIX} and description:
-        # Adjust the number of dots for the alignment
-        dots_count = max_length - len(description) - 2
-        dots = "." * dots_count
-        # Print the description with one space before and after the dots
-        sys.stdout.write(f"\r    \033[K{description} {dots} ")
-        sys.stdout.flush()
-
-        # Show spinner
-        if text_type is not TextType.BOTH:
-            wsl_runner_set_spinner(True)
-
-    # Handle SUFFIX or BOTH types
-    if text_type in {TextType.BOTH, TextType.SUFFIX}:
-
-        # Stop spinner
-        wsl_runner_set_spinner(False)
-
-        if ret_val == 0:
-            pass
-        elif ret_val == 1000:  # Special code for step completed.
-            sys.stdout.write(f"{green} OK{reset}")
-        elif ret_val == 1001:  # Special code for step completed.
-            sys.stdout.write(f"{yellow} Warning{reset}")
-        else:
-            if ret_val == 124:
-                sys.stdout.write(f"{bright_blue} Timeout{reset}")
-            else:
-                ret_val = (ret_val - 2 ** 32) if ret_val >= 2 ** 31 else ret_val
-                sys.stdout.write(f"{red} Error ({ret_val}){reset}")
-
-        sys.stdout.flush()
-        time.sleep(0.3)  # Small delay for visual clarity
-
-    # Handle newline printing or overwriting the same line
-    if new_line:
-        sys.stdout.write("\n")
-        sys.stdout.flush()
-
-
-def ws_runner_run_function(description: str, process, args: list,
-                           ignore_errors: bool = False, new_line: bool = False):
-    """
-    Execute a process or a Python function and display a description with dots and OK/ERROR status.
-
-    Args:
-        description (str): Description of the step.
-        process (str or callable): The name of the function to run or the executable/command.
-        args (list): List of arguments for the function or command.
-        ignore_errors (bool): Ignore step error and return OK.
-        new_line (bool): If True, prints OK/ERROR on a new line; if False, overwrites the previous line.
-    """
-    # Prepare the dots
-
-    wsl_runner_print_status(TextType.PREFIX, description, new_line)
-
-    try:
-        if callable(process):  # Check if process is a callable Python function
-            status = process(*args)  # Call the Python function with arguments
-        else:
-            raise ValueError(f"Invalid process type: {type(process)}. Must be callable or a string.")
-    except Exception as general_error:
-        # If any exception is raised during the Python function or external command execution
-        print(f"Error executing {description}: {general_error}")
-        status = 1  # Indicate failure
-
-    # Ignore errors if specified
-    if ignore_errors:
-        status = 0
-
-    wsl_runner_print_status(TextType.SUFFIX, None, new_line, status)
-    return status
-
-
-def wsl_runner_run_process(description: str, process: str, args: list, hidden: bool = True, timeout: int = 30,
-                           ignore_errors: bool = False, new_line: bool = False):
-    """
-    Run a process and display a description with dots and OK/ERROR status.
-
-    Args:
-        description (str): Description of the step.
-        process (str): The executable or command to run.
-        args (list): List of arguments for the command.
-        hidden (bool): If True, suppress output.
-        timeout (int): Time in seconds to wait for the command to complete.
-        ignore_errors (bool): Ignore step error and return OK
-        new_line (bool): If True, prints OK/ERROR on a new line; if False, overwrites the previous line.
-    """
-
-    wsl_runner_print_status(TextType.PREFIX, description, new_line)
-
-    # Execute the function or process
-    status, ext_status = wsl_runner_exec_process(process, args, hidden, timeout)
-
-    # Ignore errors id set to do so
-    if ignore_errors:
-        status = 0
-
-    # When the command is 'curl' the extended status is the HTTP code
-    if process == "curl" and ext_status != 200:
-        status = ext_status
-
-    wsl_runner_print_status(TextType.SUFFIX, None, new_line, status)
-    return status
-
-
-def wsl_runner_win_to_wsl_path(windows_path):
-    """
-    Convert a Windows path to its corresponding WSL path.
-
-    Args:
-        windows_path (str): The path in Windows format (e.g., "C:\\Users\\YourUser\\file.txt").
-
-    Returns:
-        str: The corresponding WSL path (e.g., "/mnt/c/Users/YourUser/file.txt").
-    """
-    # Replace backslashes with forward slashes and prepend '/mnt/c/' to the Windows path
-    wsl_path = windows_path.replace("\\", "/")
-    if wsl_path[1] == ":":
-        wsl_path = "/mnt" + "/" + wsl_path[0].lower() + wsl_path[2:]
-    return wsl_path
-
-
-def wsl_runner_create_shortcut(instance_name: str, shortcut_name: str) -> int:
-    """
-    Creates or replaces a desktop shortcut to launch a WSL instance.
-
-    Args:
-        instance_name (str): The name of the WSL instance.
-        shortcut_name (str): The name for the desktop shortcut.
-
-    Returns:
-        int: 0 if the shortcut is created successfully, 1 otherwise.
-    """
-    try:
-        # Get the desktop path programmatically
-        desktop_dir = wsl_runner_get_desktop_path()
-        shortcut_path = os.path.join(desktop_dir, f"{shortcut_name}.lnk")
-
-        # Remove existing shortcut if it exists
-        if os.path.exists(shortcut_path):
-            os.remove(shortcut_path)
-
-        # Define the command to launch the WSL instance
-        target = "C:\\Windows\\System32\\wsl.exe"  # Path to wsl.exe
-        arguments = f"-d {instance_name}"  # Arguments for the WSL instance
-
-        # Create the shortcut using Windows' built-in 'powershell'
-        shortcut_script = f"""
-        $WScriptShell = New-Object -ComObject WScript.Shell
-        $Shortcut = $WScriptShell.CreateShortcut('{shortcut_path}')
-        $Shortcut.TargetPath = '{target}'
-        $Shortcut.Arguments = '{arguments}'
-        $Shortcut.IconLocation = '{target},0'
-        $Shortcut.Save()
-        """
-
-        # Execute the PowerShell script
-        process = subprocess.run(["powershell", "-Command", shortcut_script],
-                                 capture_output=True, text=True)
-
-        # Check for success
-        if process.returncode == 0:
-            return 0
-        else:
-            return 1
-
-    except Exception as e:
-        print(f"An exception occurred: {e}", file=sys.stderr)
-        return 1
-
-
-def run_post_install_steps(instance_name: str, username, proxy_server, hidden: bool = True, new_line: bool = False):
-    """
-    Configures the WSL instance post-installation by setting it as the default instance.
-
-    Args:
-        instance_name (str): Name of the WSL instance to set as the default.
-        username: (str): WSL username
-        proxy_server (str): HTTP/HTTPS proxy server address to set in .bashrc.
-        hidden (bool): If True, suppresses command output during execution.
-        new_line (bool): If True, displays status messages on a new line.
-
-    Raises:
-        StepError: If the step fails to execute successfully.
-    """
-    # Get email and full name or empty strings
-    corp_name, corp_email = wsl_runner_get_office_user_identity() or ("", "")
-
-    steps_commands = [
-        # Set the WSL instance as the default
-        ("Setting the WSL instance as the default",
-         "wsl", ["--set-default", instance_name]),
-
-        # Download git configuration template via proxy
-        ("Downloading git configuration template",
-         "wsl", ["-d", instance_name, "--", "bash", "-c",
-                 f"curl -sS --proxy {proxy_server} "
-                 f"-o /home/{username}/downloads/git_config.template "
-                 "https://raw.githubusercontent.com/emichael72/wsl_starter/main/git_config.template"]),
-
-        # Download SDK runner script via proxy
-        ("Downloading SDK runner script",
-         "wsl", ["-d", instance_name, "--", "bash", "-c",
-                 f"curl -sS --proxy {proxy_server} "
-                 f"-o /home/{username}/bin/sdk_runner.sh "
-                 "https://raw.githubusercontent.com/emichael72/wsl_starter/main/sdk_runner.sh"]),
-
-        # Make the SDK Runner executable
-        ("Make the SDK runner script executable",
-         "wsl", ["-d", instance_name, "--", "bash", "-c",
-                 f"chmod +x /home/{username}/bin/sdk_runner.sh"]),
-
-        # Use the SDK Runner to patch gitconfig
-        ("Patch gitconfig",
-         "wsl", ["-d", instance_name, "--", "bash", "-c",
-                 f"/home/{username}/bin/sdk_runner.sh runner_create_git_config "
-                 f"/home/{username}/git_config.template \"{corp_name}\" \"{corp_email}\""]),
-
-        # Use the SDK Runner to patch bashrc
-        ("Make 'dt' run at startup",
-         "wsl", ["-d", instance_name, "--", "bash", "-c",
-                 f"/home/{username}/bin/sdk_runner.sh runner_set_auto_start 1"]),
-
-        # Terminate WSL session
-        ("Restarting session for changes to take effect",
-         "wsl", ["--terminate", instance_name]),
-
-    ]
-
-    # Execute the command and handle errors
-    for description, process, args, *ignore_errors in steps_commands:
-        ignore_errors = ignore_errors[0] if ignore_errors else False
-        if wsl_runner_run_process(description, process, args, hidden=hidden, new_line=new_line,
-                                  ignore_errors=ignore_errors) != 0:
-            raise StepError(f"Failed during step: {description}")
-
-    # Print success message
-    wsl_runner_print_status(TextType.BOTH, "WSL post-installation steps completed", True, 1000)
-
-
-def run_install_pyenv(instance_name, username, proxy_server, hidden=True, new_line=False):
-    """
-    Use 'pyenv' to install specific Python 3.9 and set it ass default Python runtime.
-
-    Args:
-        instance_name (str): The name of the WSL instance.
-        username: (str): WSL username
-        proxy_server (str): HTTP/HTTPS proxy server address to set in .bashrc.
-        hidden (bool): Specifies whether to suppress the output of the executed command.
-        new_line (bool): Specifies whether each step should be displayed on its own line.
-    """
-
-    # Define commands related to package installation
-    steps_commands = [
-
-        # Download pyenv installer
-        ("Download 'pyenv' installer",
-         "wsl", ["-d", instance_name, "--", "bash", "-c",
-                 f"curl -s -S "
-                 f"{'--proxy ' + proxy_server if intel_proxy_detected else ''} "
-                 "-o /home/{username}/downloads/pyenv-installer "
-                 "https://raw.githubusercontent.com/pyenv/pyenv-installer/master/bin/pyenv-installe"]),
-
-        # Make the installer executable
-        ("Make 'pyenv' installer executable",
-         "wsl", ["-d", instance_name, "--", "bash", "-c",
-                 f"chmod +x /home/{username}/downloads/pyenv-installer"]),
-
-        #  Clean up any previous pyenv installation
-        ("Clean up any previous 'pyenv' installation",
-         "wsl", ["-d", instance_name, "--", "bash", "-c",
-                 f"rm -rf /home/{username}/.pyenv"]),
-
-        # Step 4: Run pyenv installer with proxy settings
-        ("Run 'pyenv' installer with proxy settings",
-         "wsl", ["-d", instance_name, "--", "bash", "-c",
-                 f"export http_proxy={proxy_server} && export https_proxy={proxy_server} && "
-                 f"/home/{username}/downloads/pyenv-installer"]),
-
-        # Step 5: Check for errors during installation
-        ("Verify 'pyenv' installation success",
-         "wsl", ["-d", instance_name, "--", "bash", "-c",
-                 "if [ $? -ne 0 ]; then echo 'Failed to install pyenv'; exit 1; fi"]),
-
-        # Restarting session for changes to take effect
-        ("Restarting session for changes to take effect",
-         "wsl", ["--terminate", instance_name]),
-
-        # Add Pyenv setup to .bashrc using cat <<EOF
-        ("Add Pyenv setup to .bashrc",
-         "wsl", ["-d", instance_name, "--", "bash", "-c",
-                 f"cat <<'EOF' >> /home/{username}/.bashrc\n"
-                 f"# Pyenv setup\n"
-                 f"export PYENV_ROOT=\"\\$HOME/.pyenv\"\n"
-                 f"[ -d \"\\$PYENV_ROOT/bin\" ] && export PATH=\"\\$PYENV_ROOT/bin:\\$PATH\"\n"
-                 f"eval \"\\$(pyenv init --path)\"\n"
-                 f"EOF"]),
-
-        # Restarting session for changes to take effect
-        ("Restarting session for changes to take effect",
-         "wsl", ["--terminate", instance_name]),
-
-        # Install Python 3.9.0 using pyenv with forced re-installation
-        ("Install Python 3.9.0 using 'pyenv'",
-         "wsl", ["-d", instance_name, "--user", username, "--", "bash", "-c",
-                 (
-                     f"export http_proxy={proxy_server} && "
-                     f"export https_proxy={proxy_server} && "
-                     f"$HOME/.pyenv/bin/pyenv install 3.9.0 -f"
-                     if intel_proxy_detected else
-                     f"$HOME/.pyenv/bin/pyenv install 3.9.0 -f"
-                 )
-                 ]),
-
-        # Set Python 3.9.0 as the global default version
-        ("Set Python 3.9.0 as the global default version",
-         "wsl", ["-d", instance_name, "--user", username, "--", "bash", "-c",
-                 "$HOME/.pyenv/bin/pyenv global 3.9.0"]),
-
-        # Restarting session for changes to take effect
-        ("Restarting session for changes to take effect",
-         "wsl", ["--terminate", instance_name]),
-    ]
-
-    # Execute each command in the steps commands list
-    for description, process, args, *ignore_errors in steps_commands:
-        # If ignore_errors is not specified, default it to False
-        ignore_errors = ignore_errors[0] if ignore_errors else False
-        if wsl_runner_run_process(description, process, args, hidden=hidden, new_line=new_line,
-                                  ignore_errors=ignore_errors) != 0:
-            raise StepError("Failed to complete step")
-
-    wsl_runner_print_status(TextType.BOTH, "Python 3.9 via 'pyenv' installation", True, 1000)
-
-
-def run_install_user_packages(instance_name, username, proxy_server, hidden=True, new_line=False):
-    """
-     Instance various Intel specific user packages , for example 'dt'.
-
-    Args:
-        instance_name (str): The name of the WSL instance.
-        username: (str): WSL username
-        proxy_server (str): HTTP/HTTPS proxy server address to set in .bashrc.
-        hidden (bool): Specifies whether to suppress the output of the executed command.
-        new_line (bool): Specifies whether each step should be displayed on its own line.
-    """
-
-    global intel_proxy_detected
-
-    # Define commands related to package installation
-    steps_commands = [
-        # Ensure the target directory exists
-        ("Creating target directory for Git completion scripts",
-         "wsl", ["-d", instance_name, "--", "bash", "-c",
-                 f"sudo mkdir -p /usr/share/git-core/contrib/completion && sudo chown {username}:{username} "
-                 f"/usr/share/git-core/contrib/completion"]),
-
-        # Download git-completion.bash using curl
-        ("Downloading git-completion.bash",
-         "wsl", ["-d", instance_name, "--", "bash", "-c",
-                 f"curl -s -S "
-                 f"{'--proxy ' + proxy_server if intel_proxy_detected else ''} "
-                 "-o /usr/share/git-core/contrib/completion/git-completion.bash "
-                 "https://raw.githubusercontent.com/git/git/master/contrib/completion/git-completion.bash"]),
-
-        # Download git-prompt.sh using curl
-        ("Downloading git-prompt.sh",
-         "wsl", ["-d", instance_name, "--", "bash", "-c",
-                 f"curl -s -S "
-                 f"{'--proxy ' + proxy_server if intel_proxy_detected else ''} "
-                 "-o /usr/share/git-core/contrib/completion/git-prompt.sh "
-                 "https://raw.githubusercontent.com/git/git/master/contrib/completion/git-prompt.sh"]),
-
-        # Set a proper colored Git-aware prompt in .bashrc
-        ("Add Git prompt source to .bashrc",
-         "wsl", ["-d", instance_name, "--", "bash", "-c",
-                 f"echo 'source /usr/share/git-core/contrib/completion/git-prompt.sh' >> /home/{username}/.bashrc"]),
-
-        # Set Git-aware PS1 prompt in .bashrc
-        ("Set Git-aware PS1 prompt in .bashrc",
-         "wsl", ["-d", instance_name, "--", "bash", "-c",
-                 f"cat << 'EOF' >> /home/{username}/.bashrc\n"
-                 f"# Git-aware PS1 prompt \n"
-                 f"export PS1='\\[\\e[1;32m\\]\\u \\[\\e[1;34m\\]\\w\\[\\e[1;31m\\]"
-                 f"\\$(__git_ps1 \" (%s)\") \\[\\e[0m\\]> '\n"
-                 f"EOF"]),
-
-        # Restarting session for changes to take effect
-        ("Restarting session for changes to take effect",
-         "wsl", ["--terminate", instance_name]),
-
-    ]
-
-    # Execute each command in the steps commands list
-    for description, process, args, *ignore_errors in steps_commands:
-        # If ignore_errors is not specified, default it to False
-        ignore_errors = ignore_errors[0] if ignore_errors else False
-        if wsl_runner_run_process(description, process, args, hidden=hidden, new_line=new_line,
-                                  ignore_errors=ignore_errors) != 0:
-            raise StepError("Failed to complete step")
-
-    wsl_runner_print_status(TextType.BOTH, "User package installation", True, 1000)
-
-
-def run_install_system_packages(instance_name, username, packages_file, hidden=True, new_line=False, timeout=120):
-    """
-    Transfers a packages file to the WSL instance and installs the packages listed in the file.
-
-    Args:
-        instance_name (str): The name of the WSL instance.
-        username: (str): WSL username
-        packages_file (str): Path to the file containing the list of packages to install.
-        hidden (bool): Specifies whether to suppress the output of the executed command.
-        new_line (bool): Specifies whether each step should be displayed on its own line.
-        timeout (int, optional): Time in seconds to wait for the process to complete. Default is 120 seconds.
-    """
-
-    # Count lines (packages) within  the input file
-    with open(packages_file, 'r') as file:
-        line_count = sum(1 for _ in file)
-
-    if line_count == 0:
-        wsl_runner_print_status(TextType.BOTH, "Empty packages file", True, 1000)
-        return 0
-
-    wsl_windows_packages_file = wsl_runner_win_to_wsl_path(packages_file)
-    wsl_instance_packages_file = f"/home/{username}/downloads/packages.txt"
-
-    # Define commands related to package installation
-    steps_commands = [
-        # Transferring the packages file to the WSL instance
-        ("Transferring packages to WSL instance",
-         "wsl", ["-d", instance_name, "--", "bash", "-c",
-                 f"cp -f {wsl_windows_packages_file} {wsl_instance_packages_file}"]),
-
-        # Clearing local apt cache
-        ("Clearing local apt cache",
-         "wsl", ["-d", instance_name, "--", "bash", "-c", "sudo apt clean"]),
-
-        # Restarting session for changes to take effect
-        ("Restarting session for changes to take effect",
-         "wsl", ["--terminate", instance_name]),
-
-        # Installing packages from file (ignore errors on first attempt)
-        (f"Installing {line_count} packages",
-         "wsl", ["-d", instance_name, "--", "bash", "-c",
-                 f"xargs -a {wsl_instance_packages_file} -r sudo apt install -y --ignore-missing -qq"], True),
-
-        # Installing packages from file (retry without ignoring errors)
-        ("Installing packages from file second round",
-         "wsl", ["-d", instance_name, "--", "bash", "-c",
-                 f"xargs -a {wsl_instance_packages_file} -r sudo apt install -y --ignore-missing -qq"]),
-
-        # Restarting session for changes to take effect
-        ("Restarting session for changes to take effect",
-         "wsl", ["--terminate", instance_name]),
-
-        # Clearing local apt cache
-        ("Final packages sync",
-         "wsl", ["-d", instance_name, "--", "bash", "-c", "sudo apt update && sudo apt upgrade && sudo apt clean"]),
-
-        # Restarting session for changes to take effect
-        ("Restarting session for changes to take effect",
-         "wsl", ["--terminate", instance_name]),
-    ]
-
-    # Execute each command in the steps commands list
-    for description, process, args, *ignore_errors in steps_commands:
-        # If ignore_errors is not specified, default it to False
-        ignore_errors = ignore_errors[0] if ignore_errors else False
-        if wsl_runner_run_process(description, process, args, hidden=hidden, new_line=new_line,
-                                  timeout=timeout, ignore_errors=ignore_errors) != 0:
-            raise StepError("Failed to complete step")
-
-    wsl_runner_print_status(TextType.BOTH, "Ubuntu system package installation", True, 1000)
-
-
-def run_user_shell_steps(instance_name: str, username: str, proxy_server: str, hidden: bool = True,
-                         new_line: bool = False):
-    """
-    Configures the user's shell environment in a WSL instance.
-
-    Args:
-        instance_name (str): Name of the WSL instance to configure.
-        username (str): The username for whom the environment is being configured.
-        proxy_server (str): HTTP/HTTPS proxy server address to set in .bashrc.
-        hidden (bool): If True, suppresses command output during execution.
-        new_line (bool): If True, displays status messages on a new line.
-
-    Raises:
-        StepError: If any step in the process fails.
-    """
-    # Define the steps to configure the shell environment
-    steps_commands = [
-        # Set HTTP Proxy in .bashrc
-        (f"Setting HTTP Proxy ({proxy_server})",
-         "wsl", ["-d", instance_name, "--", "bash", "-c",
-                 f"grep -q 'export http_proxy=' /home/{username}/.bashrc || "
-                 f"echo 'export http_proxy={proxy_server}' >> /home/{username}/.bashrc"]),
-
-        # Set HTTPS Proxy in .bashrc
-        (f"Setting HTTPS Proxy ({proxy_server})",
-         "wsl", ["-d", instance_name, "--", "bash", "-c",
-                 f"grep -q 'export https_proxy=' /home/{username}/.bashrc || "
-                 f"echo 'export https_proxy={proxy_server}' >> /home/{username}/.bashrc"]),
-
-        # Create ~/downloads directory
-        ("Create ~/downloads directory",
-         "wsl", ["-d", instance_name, "--", "bash", "-c",
-                 f"mkdir -p /home/{username}/downloads && sudo chown {username}:{username}"
-                 f" /home/{username}/downloads"]),
-
-        # Create ~/projects directory
-        ("Create ~/projects directory",
-         "wsl", ["-d", instance_name, "--", "bash", "-c",
-                 f"mkdir -p /home/{username}/projects && sudo chown {username}:{username}"
-                 f" /home/{username}/projects"]),
-
-        # Create .hushlogin in the user's home directory
-        ("Create .hushlogin in the user's home directory",
-         "wsl", ["-d", instance_name, "--", "bash", "-c",
-                 f"touch /home/{username}/.hushlogin && sudo chown {username}:{username}"
-                 f" /home/{username}/.hushlogin"]),
-
-        # Restart session for changes to take effect
-        ("Restarting session for changes to take effect",
-         "wsl", ["--terminate", instance_name])
-    ]
-
-    # Execute each command and handle errors
-    for description, process, args, *ignore_errors in steps_commands:
-        ignore_errors = ignore_errors[0] if ignore_errors else False
-        if wsl_runner_run_process(description, process, args, hidden=hidden, new_line=new_line,
-                                  ignore_errors=ignore_errors) != 0:
-            raise StepError(f"Failed during step: {description}")
-
-    # Print success message
-    wsl_runner_print_status(TextType.BOTH, "Setting user shell defaults", True, 1000)
-
-
-def run_kerberos_steps(instance_name: str, hidden: bool = True, new_line: bool = False):
-    """
-    Configures Kerberos authentication for a WSL instance.
-
-    Args:
-        instance_name (str): Name of the WSL instance to configure.
-        hidden (bool): If True, suppresses command output during execution.
-        new_line (bool): If True, displays status messages on a new line.
-
-    Raises:
-        StepError: If any step in the process fails.
-    """
-    # Define the steps for configuring Kerberos
-    steps_commands = [
-        # Setting Kerberos defaults
-        ("Setting Kerberos defaults",
-         "wsl", ["-d", instance_name, "--", "bash", "-c",
-                 "grep -q 'krb5-config/default_realm' /var/cache/debconf/config.dat || "
-                 "echo 'krb5-config krb5-config/default_realm string CLIENTS.INTEL.COM' "
-                 "| sudo debconf-set-selections"]),
-
-        # Pre-seed Kerberos server hostnames
-        ("Pre-seed Kerberos server hostnames",
-         "wsl", ["-d", instance_name, "--", "bash", "-c",
-                 "grep -q 'krb5-config/kerberos_servers' /var/cache/debconf/config.dat || "
-                 "echo 'krb5-config krb5-config/kerberos_servers string kdc1.clients.intel.com kdc2.clients.intel.com' "
-                 "| sudo debconf-set-selections"]),
-
-        # Pre-seed Kerberos administrative server
-        ("Pre-seed Kerberos administrative server",
-         "wsl", ["-d", instance_name, "--", "bash", "-c",
-                 "grep -q 'krb5-config/admin_server' /var/cache/debconf/config.dat || "
-                 "echo 'krb5-config krb5-config/admin_server string admin.clients.intel.com' "
-                 "| sudo debconf-set-selections"]),
-
-        # Install Kerberos packages non-interactively
-        ("Install Kerberos packages non-interactively",
-         "wsl", ["-d", instance_name, "--", "bash", "-c",
-                 "export DEBIAN_FRONTEND=noninteractive && "
-                 "dpkg -l | grep -q krb5-config || sudo apt install -y krb5-config krb5-user"]),
-
-        # Restart session for changes to take effect
-        ("Restarting session for changes to take effect",
-         "wsl", ["--terminate", instance_name])
-    ]
-
-    # Execute each command in the steps list
-    for description, process, args, *ignore_errors in steps_commands:
-        ignore_errors = ignore_errors[0] if ignore_errors else False
-        if wsl_runner_run_process(description, process, args, hidden=hidden, new_line=new_line,
-                                  ignore_errors=ignore_errors) != 0:
-            raise StepError(f"Failed during step: {description}")
-
-
-def run_time_zone_steps(instance_name, hidden=True, new_line=False):
-    """
-    Configures timezone and console settings for a specified WSL instance.
-
-    This function automates a series of steps to:
-    1. Pre-seed timezone data (tzdata) for the Israel timezone in the WSL instance.
-    2. Set the system timezone to Asia/Jerusalem.
-    3. Ensure the `tzdata` package is installed.
-    4. Reconfigure `tzdata` non-interactively.
-    5. Configure the console to use Hebrew character sets and fonts.
-    6. Install the `console-setup` package in a non-interactive mode.
-    7. Restart the WSL session to apply changes.
-
-    Parameters:
-        instance_name (str): The name of the WSL instance to configure.
-        hidden (bool, optional): Whether to hide the command output. Default is True.
-        new_line (bool, optional): Whether to add a new line after each step's output. Default is False.
-    """
-
-    steps_commands = [
-        # Pre-seed tzdata configuration for Israel timezone
-        ("Pre-seed tzdata for Israel Area",
-         "wsl", ["-d", instance_name, "--", "bash", "-c",
-                 "echo 'tzdata tzdata/Areas select Asia' | sudo debconf-set-selections"]),
-
-        ("Pre-seed tzdata for Israel",
-         "wsl", ["-d", instance_name, "--", "bash", "-c",
-                 "echo 'tzdata tzdata/Zones/Asia select Jerusalem' | sudo debconf-set-selections"]),
-
-        # Set timezone in WSL instance
-        ("Set timezone in WSL instance",
-         "wsl",
-         ["-d", instance_name, "--", "bash", "-c", "sudo ln -fs /usr/share/zoneinfo/Asia/Jerusalem /etc/localtime"]),
-
-        # Check and install tzdata if not installed
-        ("Ensure tzdata package is installed",
-         "wsl", ["-d", instance_name, "--", "bash", "-c", "dpkg -l | grep tzdata || sudo apt-get install -y tzdata"]),
-
-        # Reconfigure tzdata
-        ("Reconfigure tzdata",
-         "wsl", ["-d", instance_name, "--", "bash", "-c", "sudo dpkg-reconfigure -f noninteractive tzdata"]),
-
-        # Pre-seed console-setup for Hebrew character set
-        ("Pre-seed console Hebrew character set",
-         "wsl", ["-d", instance_name, "--", "bash", "-c",
-                 "echo 'console-setup console-setup/charmap47 select UTF-8' | sudo debconf-set-selections"]),
-
-        ("Pre-seed console Hebrew character",
-         "wsl", ["-d", instance_name, "--", "bash", "-c",
-                 "echo 'console-setup console-setup/codeset47 select Hebrew' | sudo debconf-set-selections"]),
-
-        ("Pre-seed console Hebrew character Fixed font",
-         "wsl", ["-d", instance_name, "--", "bash", "-c",
-                 "echo 'console-setup console-setup/fontface47 select Fixed' | sudo debconf-set-selections"]),
-
-        ("Pre-seed console Hebrew character Font size",
-         "wsl", ["-d", instance_name, "--", "bash", "-c",
-                 "echo 'console-setup console-setup/fontsize-text47 select 16' | sudo debconf-set-selections"]),
-
-        # Install console-setup in non-interactive mode
-        ("Install console-setup in non-interactive mode",
-         "wsl", ["-d", instance_name, "--", "bash", "-c",
-                 "export DEBIAN_FRONTEND=noninteractive && sudo apt install -y console-setup"]),
-
-        # Restart session for changes to take effect
-        ("Restarting session for changes to take effect",
-         "wsl", ["--terminate", instance_name])
-    ]
-
-    # Execute each command in the steps commands list
-    for description, process, args, *ignore_errors in steps_commands:
-        # If ignore_errors is not specified, default it to False
-        ignore_errors = ignore_errors[0] if ignore_errors else False
-        if wsl_runner_run_process(description, process, args, hidden=hidden, new_line=new_line,
-                                  ignore_errors=ignore_errors) != 0:
-            raise StepError("Failed to complete step")
-
-
-def run_user_creation_steps(instance_name: str, username: str, password: str, hidden: bool = True,
-                            new_line: bool = False):
-    """
-    Creates a user in the specified WSL instance and configures their environment.
-
-    Args:
-        instance_name (str): Name of the WSL instance.
-        username (str): The username to create in the WSL instance.
-        password (str): The password for the new user.
-        hidden (bool): If True, suppresses command output during execution.
-        new_line (bool): If True, displays status messages on a new line.
-
-    Raises:
-        StepError: If any step in the process fails.
-    """
-    # Define the steps to create and configure the user
-    steps_commands = [
-        # Install required packages (sudo, passwd)
-        ("Installing required packages (sudo, passwd)",
-         "wsl", ["-d", instance_name, "--", "bash", "-c",
-                 "dpkg -l | grep -q sudo || apt install -y sudo passwd"]),
-
-        # Add 'sudo' group if it doesn't exist
-        ("Adding 'sudo' group if it doesn't exist",
-         "wsl", ["-d", instance_name, "--", "bash", "-c",
-                 "if ! grep -q '^sudo:' /etc/group; then groupadd sudo; fi"]),
-
-        # Create the user if it doesn't exist
-        (f"Creating user '{username}' if it doesn't exist",
-         "wsl", ["-d", instance_name, "--", "bash", "-c",
-                 f"id -u {username} &>/dev/null || useradd -m -s /bin/bash {username}"]),
-
-        # Set password for the user
-        (f"Setting password for user '{username}'",
-         "wsl", ["-d", instance_name, "--", "bash", "-c",
-                 f"echo '{username}:{password}' | chpasswd"]),
-
-        # Add user to the 'sudo' group
-        (f"Adding user '{username}' to sudo group",
-         "wsl", ["-d", instance_name, "--", "bash", "-c",
-                 f"usermod -aG sudo {username}"]),
-
-        # Add user to sudoers with NOPASSWD
-        (f"Granting NOPASSWD sudo access to '{username}'",
-         "wsl", ["-d", instance_name, "--", "bash", "-c",
-                 f"echo '{username} ALL=(ALL) NOPASSWD:ALL' | sudo tee -a /etc/sudoers"]),
-
-        # Start a clear IMCv2 section in the user's .bashrc
-        (f"Adding IMCv2 section to '{username}' .bashrc",
-         "wsl", ["-d", instance_name, "--", "bash", "-c",
-                 f"echo -e '\\n# -- IMCv2 WSL initialization script --\\n' >> /home/{username}/.bashrc"]),
-
-        # Ensure the user starts in their home directory
-        (f"Setting '{username}' to start in their home directory",
-         "wsl", ["-d", instance_name, "--", "bash", "-c",
-                 f"echo 'cd /home/{username}' >> /home/{username}/.bashrc"]),
-
-        # Add essential aliases
-        (
-            "Adding essential aliases to .bashrc",
-            "wsl", [
-                "-d", instance_name,
-                "--",
-                "bash", "-c",
-                (
-                    # Alias for shutting down the WSL instance
-                    f"echo -e '\\nalias shutdown=\"wsl.exe --terminate \\$WSL_DISTRO_NAME\"' "
-                    f">> /home/{username}/.bashrc && "
-
-                    # Alias for rebooting the WSL instance
-                    f"echo -e '\\nalias reboot=\"wt.exe -w 0 -p {instance_name} -- wsl.exe && "
-                    f"wsl.exe --terminate \\$WSL_DISTRO_NAME && wsl.exe\"' "
-                    f">> /home/{username}/.bashrc && "
-
-                    # Alias for opening the current directory in Windows Explorer
-                    f"echo -e '\\nalias start=\"explorer.exe .\"' "
-                    f">> /home/{username}/.bashrc"
-                )
-            ]
-        ),
-
-        # Add custom greeting message to .bashrc
-        ("Adding custom greeting message to .bashrc",
-         "wsl", ["-d", instance_name, "--", "bash", "-c",
-                 f"cat << 'EOF' >> /home/{username}/.bashrc\n"
-                 f"clear\n"
-                 f"printf \"Welcome to IMCv2️ SDK for WSL2.\\n\"\n"
-                 f"printf \"IMCv2 Team 2024.\\n\\n\"\n"
-                 f"EOF"]),
-
-        # Set user section in /etc/wsl.conf
-        ("Setting default user in /etc/wsl.conf",
-         "wsl", ["-d", instance_name, "--", "bash", "-c",
-                 f"echo '[user]' > /etc/wsl.conf && echo 'default={username}' >> /etc/wsl.conf"]),
-
-        # Restart session for changes to take effect
-        ("Restarting session for changes to take effect",
-         "wsl", ["--terminate", instance_name])
-    ]
-
-    # Execute each command and handle errors
-    for description, process, args, *ignore_errors in steps_commands:
-        ignore_errors = ignore_errors[0] if ignore_errors else False
-        if wsl_runner_run_process(description, process, args, hidden=hidden, new_line=new_line,
-                                  ignore_errors=ignore_errors) != 0:
-            raise StepError(f"Failed during step: {description}")
-
-    # Print success message
-    wsl_runner_print_status(TextType.BOTH, "Creating user account", True, 1000)
-
-
-def run_initial_setup_steps(instance_name: str, instance_path: str, bare_linux_image_path: str,
-                            hidden: bool = True, new_line: bool = False):
-    """
-    Prepares the initial setup for a WSL instance by importing a Linux image and configuring the environment.
-
-    Args:
-        instance_name (str): Name of the WSL instance to create or reset.
-        instance_path (str): Path to the directory where the WSL instance will be stored.
-        bare_linux_image_path (str): Path to the Linux image to be imported into the WSL instance.
-        hidden (bool): If True, suppresses command output during execution.
-        new_line (bool): If True, displays status messages on a new line.
-
-    Raises:
-        StepError: If any step in the process fails.
-    """
-    steps_commands = [
-        # Terminate the instance if it already exists
-        ("Terminating existing instance (if any)",
-         "wsl", ["--terminate", instance_name], True),
-
-        # Unregister the instance if it exists
-        ("Unregistering existing instance (if any)",
-         "wsl", ["--unregister", instance_name], True),
-
-        # Import the Linux image as a new WSL instance
-        ("Importing Linux image as a new WSL instance",
-         "wsl", ["--import", instance_name, os.path.join(instance_path, instance_name), bare_linux_image_path]),
-
-        # Update the APT package lists
-        ("Updating APT package lists",
-         "wsl", ["-d", instance_name, "--", "bash", "-c", "apt update -qq"]),
-
-        # List upgradable packages
-        ("Listing upgradable packages",
-         "wsl", ["-d", instance_name, "--", "bash", "-c", "apt list --upgradable -qq"]),
-
-        # Restart the session to apply changes
-        ("Restarting session to apply changes",
-         "wsl", ["--terminate", instance_name])
-    ]
-
-    # Execute each command and handle errors
-    for description, process, args, *ignore_errors in steps_commands:
-        ignore_errors = ignore_errors[0] if ignore_errors else False
-        if wsl_runner_run_process(description, process, args, hidden=hidden, new_line=new_line,
-                                  ignore_errors=ignore_errors) != 0:
-            raise StepError(f"Failed during step: {description}")
-
-    # Print success message
-    wsl_runner_print_status(TextType.BOTH, "WSL environment startup completed", True, 1000)
-
-
-def run_pre_prerequisites_steps(base_path: str, instance_path: str, bare_linux_image_path: str,
-                                ubuntu_url: str, proxy_server: str, new_line: bool = False):
-    """
-    Prepares the environment by verifying directories and downloading necessary resources.
-
-    Args:
-        base_path (str): Base directory where resources will be stored.
-        instance_path (str): Directory path for WSL instance data.
-        bare_linux_image_path (str): Directory path for the Ubuntu Linux image.
-        ubuntu_url (str): URL to download the Ubuntu image.
-        proxy_server (str): Proxy server address to use for downloads.
-        new_line (bool): If True, displays status messages on a new line.
-
-    Raises:
-        StepError: If any step in the process fails.
-    """
-
-    global intel_proxy_detected
-
-    # This is designed to work at Intel
-    if not wsl_runner_is_proxy_available(proxy_server):
-        wsl_runner_print_status(TextType.BOTH, "Warning: Intel proxy is not available", True, 1001)
-        proxy_server = None
-        intel_proxy_detected = False
-<<<<<<< HEAD
-
-=======
-            
->>>>>>> 1e109048
-    steps_commands = [
-        # Ensure necessary directories exist
-        ("Verifying destination paths", wsl_runner_ensure_directory_exists,
-         [(bare_linux_image_path, instance_path)]),
-
-        # Download the packages list
-        ("Downloading Packages list", wsl_runner_download_resources,
-         [IMCV2_WSL_DEFAULT_PACKAGES_URL, base_path, proxy_server]),
-
-        # Download Ubuntu bare Linux image
-        ("Downloading Ubuntu image", wsl_runner_download_resources,
-         [ubuntu_url, bare_linux_image_path, proxy_server])
-    ]
-
-    # Execute each command and handle errors
-    for description, func, args in steps_commands:
-        # Execute the function with the provided arguments
-        if ws_runner_run_function(description, func, args, new_line=new_line) != 0:
-            raise StepError(f"Failed during step: {description}")
-
-    # Print success message
-    wsl_runner_print_status(TextType.BOTH, "Prerequisites satisfied", True, 1000)
-
-
-def wsl_runner_check_installed():
-    """
-    Checks if WSL2 is installed on Windows.
-    If not, returns 1 and instructs the user on how to install it.
-    """
-    wsl_version_unknown = False
-
-    try:
-        # Run `wsl --version` to check for WSL2
-        result = subprocess.run(["wsl", "--version"], stdout=subprocess.PIPE, stderr=subprocess.PIPE, text=True)
-        if result.returncode == 0:
-            result_text = wsl_runner_console_decoder(result.stdout)
-            if "Kernel version" in result_text:
-                return 0  # WSL2 is installed
-            else:
-                wsl_version_unknown = True
-
-    except FileNotFoundError:
-        pass
-
-    print("IMCv2 SDK for Windows Subsystem for Linux.\n")
-
-    # Install help message
-    if wsl_version_unknown:
-        print("\tWSL is installed but might not be WSL2, to install it:")
-    else:
-        print("WSL2 is not installed, to install it:")
-    print("1. Open Command Prompt or PowerShell as Administrator.")
-    print("2. Run: wsl --install --no-distribution")
-    print("3. Reboot if prompted, then rerun this installer.")
-
-    return 1  # WSL2 is not installed or not confirmed
-
-
-def wsl_runner_main() -> int:
-    """
-    Main entry point for the IMCV2 WSL Runner script.
-
-    Parses command-line arguments, initializes paths and configurations, and runs the setup process in sequence.
-
-    Returns:
-        int: Exit code (0 for success, 1 for failure).
-    """
-
-    os.system('cls')
-
-    parser = argparse.ArgumentParser(description="IMCV2 WSL Runner")
-    parser.add_argument("-n", "--name",
-                        help="Name of the WSL instance to create (e.g., 'IMCV2').")
-    parser.add_argument("-t", "--start_step", type=int, default=0,
-                        help="Start execution from a specific step other than 0.")
-    parser.add_argument("-b", "--base_path",
-                        help=f"Specify alternate base local path to use instead of "
-                             f"'{IMCV2_WSL_DEFAULT_BASE_PATH}'.")
-    parser.add_argument("-s", "--proxy_server",
-                        help=f"Specify alternate proxy server:port instead of "
-                             f"'{IMCV2_WSL_DEFAULT_INTEL_PROXY}'.")
-    parser.add_argument("-u", "--ubuntu_url",
-                        help=f"Specify a URL for a bare Ubuntu image instead of "
-                             f"'{IMCV2_WSL_DEFAULT_UBUNTU_URL}'.")
-    parser.add_argument("-p", "--password",
-                        help=f"Specify the initial user password instead of  "
-                             f"'{MCV2_WSL_DEFAULT_PASSWORD}'.")
-    parser.add_argument("-ver", "--version", action="store_true", help="Display version information.")
-    args = parser.parse_args()
-
-    # Show brief version and exit
-    if args.version:
-        print(f"{IMCV2_SCRIPT_NAME} v{IMCV2_SCRIPT_VERSION}\n{IMCV2_SCRIPT_DESCRIPTION}.")
-        return 0
-
-    # WS2 must be installed first, make sure we have it.
-    if wsl_runner_check_installed() != 0:
-        return 1
-
-    if not args.name:
-        print("Error: Instance name argument (-n) is mandatory.")
-        return 1
-
-    try:
-
-        username = os.getlogin()
-        instance_name = args.name
-
-        # Set variables based on default are arguments if provided
-        password = args.password if args.password else MCV2_WSL_DEFAULT_PASSWORD
-        base_path = args.base_path if args.base_path else IMCV2_WSL_DEFAULT_BASE_PATH
-        proxy_server = args.proxy_server if args.proxy_server else IMCV2_WSL_DEFAULT_INTEL_PROXY
-        ubuntu_url = args.ubuntu_url if args.ubuntu_url else IMCV2_WSL_DEFAULT_UBUNTU_URL
-        instance_path = os.path.join(base_path, IMCV2_WSL_DEFAULT_SDK_INSTANCES_PATH)
-        bare_linux_image_path = os.path.join(base_path, IMCV2_WSL_DEFAULT_LINUX_IMAGE_PATH)
-
-        # Construct file paths
-        bare_linux_image_file = os.path.join(bare_linux_image_path, os.path.basename(urlparse(ubuntu_url).path))
-        packages_file = os.path.join(base_path, os.path.basename(urlparse(IMCV2_WSL_DEFAULT_PACKAGES_URL).path))
-
-        wsl_runner_show_info()
-        sys.stdout.write("\033[?25l")  # Hide the cursor
-
-        # Define all steps as a list of tuples (step_name, function_call)
-        steps = [
-            ("Pre-prerequisites",
-             lambda: run_pre_prerequisites_steps(base_path, instance_path, bare_linux_image_path, ubuntu_url,
-                                                 proxy_server)),
-            ("Initial setup", lambda: run_initial_setup_steps(instance_name, instance_path, bare_linux_image_file)),
-            ("User creation", lambda: run_user_creation_steps(instance_name, username, password)),
-            ("Time zone setup", lambda: run_time_zone_steps(instance_name)),
-            ("Kerberos setup", lambda: run_kerberos_steps(instance_name)),
-            ("User shell setup", lambda: run_user_shell_steps(instance_name, username, proxy_server)),
-            ("Install system packages", lambda: run_install_system_packages(instance_name, username, packages_file)),
-            ("Install user packages", lambda: run_install_user_packages(instance_name, username, proxy_server)),
-            ("Install pyenv", lambda: run_install_pyenv(instance_name, username, proxy_server)),
-            ("Post-install steps", lambda: run_post_install_steps(instance_name, username, proxy_server)),
-            ("Create desktop shortcut", lambda: wsl_runner_create_shortcut(instance_name, "IMCv2 SDK")),
-        ]
-
-        # Execute steps from the specified starting point
-        if args.start_step < 0 or args.start_step >= len(steps):
-            raise ValueError(f"Invalid start step: {args.start_step}. Must be between 0 and {len(steps) - 1}.")
-
-        for i, (step_name, step_function) in enumerate(steps[args.start_step:], start=args.start_step):
-            step_function()
-
-        # Start WSL instance, setup will continue for there.
-        wsl_runner_start_wsl_shell()
-        return 0
-
-    except StepError as step_error:
-        # Handle specific step errors
-        print(f"\n    Error: {step_error}")
-    except KeyboardInterrupt:
-        # Handle user interruption gracefully
-        print("\n    Operation interrupted by the user. Exiting...")
-    except Exception as general_error:
-        # Handle unexpected exceptions
-        print(f"\n    Unexpected error: {general_error}")
-
-    return 1
-
-
-if __name__ == "__main__":
-    return_value = wsl_runner_main()
-    print("\033[?25h")  # Restore the cursor
-    sys.exit()
+#!/usr/bin/env python3
+
+"""
+Script:       imcv2_wsl_runner.py
+Author:       Intel IMCv2 Team
+Version:      1.1.2
+
+Description:
+Automates the creation and configuration of a Windows Subsystem for Linux (WSL) instance,
+tailored for the IMCv2 SDK. It performs the following steps:
+
+1. Verifies prerequisites, including required directories and resources.
+2. Imports a base Linux image into a new WSL instance.
+3. Configures the instance with a user account, sudo privileges, and environment settings.
+4. Installs essential packages and tools specified in a configuration file.
+5. Applies additional configurations for time zone, Kerberos authentication, and proxy settings.
+
+Key Features:
+- Supports proxy configuration for downloading resources.
+- Ensures idempotency by verifying existing configurations before applying changes.
+- Provides robust error handling and detailed logging.
+
+Usage:
+    python imcv2_wsl_runner.py -n <InstanceName>
+
+Arguments:
+    -n, --name          The name of the WSL instance to create. (Required)
+Examples:
+    Create a new WSL instance named 'IMCv2Instance' and install default packages:
+        python imcv2_wsl_runner.py -n IMCv2Instance
+
+Dependencies:
+- Python 3.x
+- curl (for downloading resources)
+- WSL installed and configured on the Windows system
+
+Notes:
+- This script is designed for internal use by the Intel IMCv2 team.
+"""
+
+import os
+
+try:
+    import winreg
+except ImportError:
+    raise EnvironmentError("This script must be run on Windows.")
+import argparse
+import itertools
+import re
+import subprocess
+import sys
+import time
+import threading
+from enum import Enum
+from typing import Optional
+from urllib.parse import urlparse
+
+# Script defaults, some of which could be override using command arguments
+IMCV2_WSL_DEFAULT_BASE_PATH = os.path.join(os.environ["USERPROFILE"], "IMCV2_SDK")
+IMCV2_WSL_DEFAULT_INTEL_PROXY = "http://proxy-dmz.intel.com:911"
+IMCV2_WSL_DEFAULT_LINUX_IMAGE_PATH = "Bare"
+IMCV2_WSL_DEFAULT_SDK_INSTANCES_PATH = "Instances"
+IMCV2_WSL_DEFAULT_UBUNTU_URL = ("https://cdimage.ubuntu.com/ubuntu-base/releases/24.04.1/release/"
+                                "ubuntu-base-24.04.1-base-amd64.tar.gz")
+IMCV2_WSL_DEFAULT_PACKAGES_URL = "https://raw.githubusercontent.com/emichael72/wsl_starter/main/packages.txt"
+MCV2_WSL_DEFAULT_PASSWORD = "intel@1234"
+
+# Script version
+IMCV2_SCRIPT_NAME = "WSLRunner"
+IMCV2_SCRIPT_VERSION = "1.1.2"
+IMCV2_SCRIPT_DESCRIPTION = "WSL Host Installer"
+
+# Spinning characters for progress indication
+spinner_active = False
+
+# Intel Proxy availability
+intel_proxy_detected = True
+
+
+class StepError(Exception):
+    """
+    Custom exception to signal errors during setup steps.
+
+    Usage:
+        Raise this exception when a specific setup step fails and requires
+        distinct handling compared to generic exceptions.
+    """
+    pass
+
+
+class TextType(Enum):
+    """
+    Enum to specify the type of text display for status messages.
+
+    Attributes:
+        PREFIX: Indicates the text should appear before the status (e.g., action name).
+        SUFFIX: Indicates the text should appear after the status (e.g., OK, ERROR).
+        BOTH:   Combines PREFIX and SUFFIX for full inline messages.
+
+    Usage:
+        Use this enum to control the display format of status messages.
+
+    """
+    PREFIX = 1
+    SUFFIX = 2
+    BOTH = 3
+
+
+def wsl_runner_get_office_user_identity():
+    """
+    Extract ADUserDisplayName and ADUserName from the Windows Registry.
+    Tries Office 16.0 first, then 15.0.
+
+    Returns:
+        tuple: (Full name, Corporate email) if found, otherwise None.
+    """
+    registry_paths = [
+        r"Software\Microsoft\Office\16.0\Common\Identity",
+        r"Software\Microsoft\Office\15.0\Common\Identity"
+    ]
+
+    for path in registry_paths:
+        try:
+            with winreg.OpenKey(winreg.HKEY_CURRENT_USER, path) as key:
+                display_name = winreg.QueryValueEx(key, "ADUserDisplayName")[0]
+                email = winreg.QueryValueEx(key, "ADUserName")[0]
+                return display_name, email
+        except FileNotFoundError:
+            # Try the next path if the current one doesn't exist
+            continue
+        except Exception as e:
+            print(f"Error reading registry path {path}: {e}")
+            return None
+
+    # If no identity is found in any of the paths
+    return None
+
+
+def wsl_runner_print_logo():
+    """
+    Prints the logo with alternating bright white and bright blue colors.
+    """
+
+    blue = "\033[94m"
+    white = "\033[97m"
+    reset = "\033[0m"
+    sys.stdout.write(f"\n{reset}")
+    sys.stdout.write(f"{blue}     ██╗███╗   ███╗ ██████╗██╗   ██╗██████╗{reset}\n")
+    sys.stdout.write(f"{white}     ██║████╗ ████║██╔════╝██║   ██║╚════██╗{reset}\n")
+    sys.stdout.write(f"{blue}     ██║██╔████╔██║██║     ██║   ██║ █████╔╝{reset}\n")
+    sys.stdout.write(f"{white}     ██║██║╚██╔╝██║██║     ╚██╗ ██╔╝██╔═══╝{reset}\n")
+    sys.stdout.write(f"{blue}     ██║██║ ╚═╝ ██║╚██████╗ ╚████╔╝ ███████╗{reset}\n")
+    sys.stdout.write(f"{white}     ╚═╝╚═╝     ╚═╝ ╚═════╝  ╚═══╝  ╚══════╝{reset}\n")
+    sys.stdout.flush()
+
+
+def wsl_runner_show_info(show_logo: bool = False):
+    """
+        Provides detailed information about the steps performed by
+        the IMCv2 WSL installer. It outlines the tasks, such as downloading a
+        Linux image, setting up a WSL instance, configuring the environment, and
+        installing necessary packages for the SDK. The message is formatted to
+        be easily readable within an 80-character width terminal.
+    """
+
+    reset = "\033[0m"
+    bold = "\033[1m"
+    green = "\033[32m"
+    bright_blue = "\033[94m"
+    bright_white = "\033[97m"
+
+    if show_logo:
+        wsl_runner_print_logo()
+
+    sys.stdout.write(f"Welcome to the {bright_white}IMCv2 SDK-WSL{reset} v{IMCV2_SCRIPT_VERSION} Image Creator!\n\n")
+    sys.stdout.write(f"We're setting up your environment—here's what's next:\n")
+    sys.stdout.write(f"{bold}{green}1.{reset} Download a compatible Ubuntu image (ubuntu-base-24.04.1).\n")
+    sys.stdout.write(f"{bold}{green}2.{reset} Create and import a new WSL Linux instance.\n")
+    sys.stdout.write(f"{bold}{green}3.{reset} Configure environment settings.\n")
+    sys.stdout.write(f"{bold}{green}4.{reset} Install essential packages for the {bright_white}IMCv2{reset} SDK.\n\n")
+    sys.stdout.write(f"⚠️ Please keep your PC connected to {bright_blue}Intel{reset} throughout.\n\n")
+    sys.stdout.flush()
+
+
+def wsl_runner_get_desktop_path() -> str:
+    """
+    Retrieves the desktop path for the current user dynamically using PowerShell.
+
+    Returns:
+        str: The path to the desktop directory.
+
+    Raises:
+        FileNotFoundError: If the desktop path cannot be retrieved.
+    """
+    try:
+        # Use PowerShell to fetch the desktop path
+        command = [
+            "powershell",
+            "-Command",
+            "[Environment]::GetFolderPath('Desktop')"
+        ]
+        result = subprocess.run(command, capture_output=True, text=True, check=True)
+
+        desktop_path = result.stdout.strip()
+        if not os.path.exists(desktop_path):
+            raise FileNotFoundError(f"Desktop path does not exist: {desktop_path}")
+        return desktop_path
+    except Exception as e:
+        raise FileNotFoundError(f"Failed to retrieve desktop path: {e}")
+
+
+def wsl_runner_is_proxy_available(proxy_server: str, timeout: int = 5) -> bool:
+    """
+    Checks if the specified proxy server is reachable by sending a curl request to a known URL.
+    
+    Args:
+        proxy_server (str): The proxy server to test.
+        timeout (int, optional): Timeout in seconds for the test. Default is 5 seconds.
+
+    Returns:
+        bool: True if the proxy server is reachable, False otherwise.
+    """
+    test_url = "https://www.google.com"  # Use a reliable public URL for connectivity testing
+    try:
+        result = subprocess.run(
+            ["curl", "--proxy", proxy_server, "--silent", "--head", "--fail", test_url],
+            timeout=timeout,
+            stdout=subprocess.DEVNULL,
+            stderr=subprocess.DEVNULL,
+        )
+        return result.returncode == 0
+    except subprocess.TimeoutExpired:
+        return False
+
+
+def wsl_runner_start_wsl_shell(distribution=None):
+    """
+    Launches an interactive WSL shell. Optionally, specify a distribution.
+
+    Args:
+        distribution (str): The name of the WSL distribution to launch (e.g., 'Ubuntu-20.04').
+                            If None, launches the default WSL distribution.
+    """
+    try:
+        # Prepare the base command
+        command = ["cmd", "/c", "wsl.exe"]
+        if distribution:
+            command.extend(["-d", distribution])
+
+        # Start the interactive shell
+        subprocess.run(command)
+    except FileNotFoundError:
+        print("Error: WSL is not installed or not in the system PATH.")
+    except Exception as e:
+        print(f"An unexpected error occurred: {e}")
+
+
+def wsl_runner_spinner_thread():
+    """
+    Display a spinning progress indicator in the terminal.
+    """
+    global spinner_active
+    bright_blue = "\033[94m"
+    reset = "\033[0m"
+    spinner_cycle = itertools.cycle(["|", "/", "-", "\\"])
+
+    while spinner_active:
+        sys.stdout.write(f"{bright_blue}{next(spinner_cycle)}{reset}")  # Print the next character
+        sys.stdout.flush()
+        sys.stdout.write("\b")  # Erase the character
+        time.sleep(0.1)
+
+
+def wsl_runner_set_spinner(state):
+    """
+    Manage the progress spinner thread.
+    Args:
+        state (bool): True to start the spinner, False to stop.
+    """
+    global spinner_active
+    if state:
+        spinner_active = True
+        progress_thread = threading.Thread(target=wsl_runner_spinner_thread, daemon=True)
+        progress_thread.start()
+        return progress_thread
+    else:
+        spinner_active = False
+        time.sleep(0.1)
+        sys.stdout.write("\b")
+        sys.stdout.flush()
+
+
+def wsl_runner_ensure_directory_exists(args: list) -> int:
+    """
+    Simulates a command that ensures directories exist.
+
+    Args:
+        args (list): List of directory paths to check and create if necessary.
+
+    Returns:
+        int: 0 if all directories exist or are created successfully, 1 on failure.
+    """
+    try:
+        for path in args:
+            if not os.path.exists(path):
+                os.makedirs(path)
+        return 0  # Success
+    except Exception as e:
+        print(f"Error ensuring directory exists: {e}", file=sys.stderr)
+        return 1  # Failure
+
+
+def wsl_runner_download_resources(url, destination_path, proxy_server: str = None, timeout: int = 30) -> int:
+    """
+    Downloads a file from the specified URL using curl, with optional proxy configuration.
+    The downloaded file is saved to the specified destination path.
+
+    Args:
+        url (str): The URL of the resource to download.
+        destination_path (str): The path where the downloaded file should be saved.
+        proxy_server (str, optional): The proxy server to use for the download. Default is None.
+        timeout (int, optional): The time in seconds to wait before the request times out. Default is 30 seconds.
+
+    Returns:
+        int: 0 if the download succeeded (status code 200), 1 otherwise.
+    """
+    # Parse the URL and get the file name from the URL path
+    parsed_url = urlparse(url)
+    destination = os.path.join(destination_path, os.path.basename(parsed_url.path))
+
+    global intel_proxy_detected
+
+    # Define curl arguments based on proxy availability
+    if not proxy_server or intel_proxy_detected == False:
+        args = [
+            "-s", "-S", "-w", "%{http_code}",  # silent mode, show errors, output HTTP status code
+            "--output", destination,  # Specify the output file destination
+            url  # URL of the resource to download
+        ]
+    else:
+        args = [
+            "-s", "-S", "-w", "%{http_code}",  # silent mode, show errors, output HTTP status code
+            "--proxy", proxy_server,  # Use specified proxy server
+            "--output", destination,  # Specify the output file destination
+            url  # URL of the resource to download
+        ]
+
+    # Execute the curl command and capture the output
+    status_code, response_code = wsl_runner_exec_process("curl", args, hidden=True, timeout=timeout)
+
+    # Check if the download was successful
+    if status_code == 0 and str(response_code).strip() == "200":
+        return 0
+
+    # If any check fails, return False
+    return 1
+
+
+def wsl_runner_console_decoder(input_string: str) -> str:
+    """
+    Decodes a console output string, attempting multiple encoding strategies and removing non-printable characters.
+
+    Args:
+        input_string (str): The string to decode and sanitize.
+
+    Returns:
+        str: The decoded and sanitized string with printable ASCII characters. If decoding fails,
+        returns an empty string.
+    """
+    if not input_string:
+        return ""
+
+    try:
+        # Attempt UTF-8 decoding
+        decoded = input_string.encode('latin1').decode('utf-8', errors='replace')
+        decoded = re.sub(r'[^\x20-\x7E]+', '', decoded)  # Keep printable ASCII characters
+        if decoded:
+            return decoded + "\n"
+
+        # Fallback to UTF-16 LE decoding
+        decoded = input_string.encode('latin1').decode('utf-16-le', errors='replace')
+        decoded = re.sub(r'[^\x20-\x7E]+', '', decoded)
+        if decoded:
+            return decoded + "\n"
+
+    except (UnicodeDecodeError, AttributeError):
+        # Catch decoding errors or invalid input type
+        pass
+
+    # Return an empty string if all decoding attempts fail
+    return ""
+
+
+def wsl_runner_exec_process(process: str, args: list, hidden: bool = True, timeout: int = 30) -> tuple:
+    """
+    Executes an external process with the given arguments and streams its output in real-time.
+
+    Args:
+        process (str): The executable or command to run.
+        args (list): List of arguments for the command.
+        hidden (bool): If True, suppresses the output.
+        timeout (int): Time in seconds to wait for the command to complete.
+
+    Returns:
+        tuple:
+            - int: The exit status code of the process.
+            - int: An extended status code (e.g., HTTP status for `curl`, or 0 otherwise).
+
+    Raises:
+        ValueError: If the process or arguments are invalid.
+    """
+    cmd = [process] + args
+    ext_status = 0
+
+    try:
+        with subprocess.Popen(
+                cmd,
+                stdout=subprocess.PIPE,
+                stderr=subprocess.PIPE,
+                text=True,
+                bufsize=4096,
+                universal_newlines=True
+        ) as proc:
+            try:
+                printed_lines = 0
+
+                # Process stdout
+                for line in proc.stdout:
+                    if process == "curl" and printed_lines == 0:
+                        try:
+                            ext_status = int(line.strip())  # Extract HTTP status for `curl`
+                        except ValueError:
+                            ext_status = 0  # Handle non-integer first lines gracefully
+                    if not hidden:
+                        print(wsl_runner_console_decoder(line), end="")
+                    printed_lines += 1
+
+                # Process stderr
+                for line in proc.stderr:
+                    if not hidden:
+                        print(wsl_runner_console_decoder(line), end="")
+
+                # Wait for the process to complete and return codes
+                return proc.wait(timeout=timeout), ext_status
+
+            except subprocess.TimeoutExpired:
+                proc.kill()  # Kill the process on timeout
+                return 124, ext_status  # Return timeout-specific exit code
+
+    except FileNotFoundError as file_error:
+        # Handle missing executable
+        print(f"Error: Command not found: {process} ({file_error})", file=sys.stderr)
+        return 127, 0
+
+    except ValueError as value_error:
+        # Handle invalid arguments
+        print(f"Error: Invalid command arguments: {value_error}", file=sys.stderr)
+        return 1, 0
+
+    except Exception as general_error:
+        # Handle unexpected errors gracefully
+        print(f"Unexpected error while executing '{process}': {general_error}", file=sys.stderr)
+        return 1, 0
+
+
+def wsl_runner_print_status(
+        text_type: TextType,
+        description: Optional[str],
+        new_line: bool = False,
+        ret_val: int = 0
+):
+    """
+    Prints the status message to the console in a formatted manner with color codes.
+
+    Args:
+        text_type (TextType): PREFIX, SUFFIX, or BOTH.
+        description (str, None): The message to display. If None, it defaults to an empty string.
+        new_line (bool): If True, prints a new line after the status; otherwise overwrites the same line.
+        ret_val (int): The status code to display. 0 = OK, 124 = TIMEOUT, others = ERROR.
+    """
+
+    if text_type not in TextType:
+        return
+
+    # ANSI color codes
+    green = "\033[32m"
+    yellow = "\033[33m"
+    red = "\033[31m"
+    bright_blue = "\033[94m"
+    reset = "\033[0m"
+
+    max_length = 60
+
+    # Handle PREFIX or BOTH types
+    if text_type in {TextType.BOTH, TextType.PREFIX} and description:
+        # Adjust the number of dots for the alignment
+        dots_count = max_length - len(description) - 2
+        dots = "." * dots_count
+        # Print the description with one space before and after the dots
+        sys.stdout.write(f"\r\033[K{description} {dots} ")
+        sys.stdout.flush()
+
+        # Show spinner
+        if text_type is not TextType.BOTH:
+            wsl_runner_set_spinner(True)
+
+    # Handle SUFFIX or BOTH types
+    if text_type in {TextType.BOTH, TextType.SUFFIX}:
+
+        # Stop spinner
+        wsl_runner_set_spinner(False)
+
+        if ret_val == 0:
+            pass
+        elif ret_val == 1000:  # Special code for step completed.
+            sys.stdout.write(f"{green} OK{reset}")
+        elif ret_val == 1001:  # Special code for step completed.
+            sys.stdout.write(f"{yellow} Warning{reset}")
+        else:
+            if ret_val == 124:
+                sys.stdout.write(f"{bright_blue} Timeout{reset}")
+            else:
+                ret_val = (ret_val - 2 ** 32) if ret_val >= 2 ** 31 else ret_val
+                sys.stdout.write(f"{red} Error ({ret_val}){reset}")
+
+        sys.stdout.flush()
+        time.sleep(0.3)  # Small delay for visual clarity
+
+    # Handle newline printing or overwriting the same line
+    if new_line:
+        sys.stdout.write("\n")
+        sys.stdout.flush()
+
+
+def ws_runner_run_function(description: str, process, args: list,
+                           ignore_errors: bool = False, new_line: bool = False):
+    """
+    Execute a process or a Python function and display a description with dots and OK/ERROR status.
+
+    Args:
+        description (str): Description of the step.
+        process (str or callable): The name of the function to run or the executable/command.
+        args (list): List of arguments for the function or command.
+        ignore_errors (bool): Ignore step error and return OK.
+        new_line (bool): If True, prints OK/ERROR on a new line; if False, overwrites the previous line.
+    """
+    # Prepare the dots
+
+    wsl_runner_print_status(TextType.PREFIX, description, new_line)
+
+    try:
+        if callable(process):  # Check if process is a callable Python function
+            status = process(*args)  # Call the Python function with arguments
+        else:
+            raise ValueError(f"Invalid process type: {type(process)}. Must be callable or a string.")
+    except Exception as general_error:
+        # If any exception is raised during the Python function or external command execution
+        print(f"Error executing {description}: {general_error}")
+        status = 1  # Indicate failure
+
+    # Ignore errors if specified
+    if ignore_errors:
+        status = 0
+
+    wsl_runner_print_status(TextType.SUFFIX, None, new_line, status)
+    return status
+
+
+def wsl_runner_run_process(description: str, process: str, args: list, hidden: bool = True, timeout: int = 30,
+                           ignore_errors: bool = False, new_line: bool = False):
+    """
+    Run a process and display a description with dots and OK/ERROR status.
+
+    Args:
+        description (str): Description of the step.
+        process (str): The executable or command to run.
+        args (list): List of arguments for the command.
+        hidden (bool): If True, suppress output.
+        timeout (int): Time in seconds to wait for the command to complete.
+        ignore_errors (bool): Ignore step error and return OK
+        new_line (bool): If True, prints OK/ERROR on a new line; if False, overwrites the previous line.
+    """
+
+    wsl_runner_print_status(TextType.PREFIX, description, new_line)
+
+    # Execute the function or process
+    status, ext_status = wsl_runner_exec_process(process, args, hidden, timeout)
+
+    # Ignore errors id set to do so
+    if ignore_errors:
+        status = 0
+
+    # When the command is 'curl' the extended status is the HTTP code
+    if process == "curl" and ext_status != 200:
+        status = ext_status
+
+    wsl_runner_print_status(TextType.SUFFIX, None, new_line, status)
+    return status
+
+
+def wsl_runner_win_to_wsl_path(windows_path):
+    """
+    Convert a Windows path to its corresponding WSL path.
+
+    Args:
+        windows_path (str): The path in Windows format (e.g., "C:\\Users\\YourUser\\file.txt").
+
+    Returns:
+        str: The corresponding WSL path (e.g., "/mnt/c/Users/YourUser/file.txt").
+    """
+    # Replace backslashes with forward slashes and prepend '/mnt/c/' to the Windows path
+    wsl_path = windows_path.replace("\\", "/")
+    if wsl_path[1] == ":":
+        wsl_path = "/mnt" + "/" + wsl_path[0].lower() + wsl_path[2:]
+    return wsl_path
+
+
+def wsl_runner_create_shortcut(instance_name: str, shortcut_name: str) -> int:
+    """
+    Creates or replaces a desktop shortcut to launch a WSL instance.
+
+    Args:
+        instance_name (str): The name of the WSL instance.
+        shortcut_name (str): The name for the desktop shortcut.
+
+    Returns:
+        int: 0 if the shortcut is created successfully, 1 otherwise.
+    """
+    try:
+        # Get the desktop path programmatically
+        desktop_dir = wsl_runner_get_desktop_path()
+        shortcut_path = os.path.join(desktop_dir, f"{shortcut_name}.lnk")
+
+        # Remove existing shortcut if it exists
+        if os.path.exists(shortcut_path):
+            os.remove(shortcut_path)
+
+        # Define the command to launch the WSL instance
+        target = "C:\\Windows\\System32\\wsl.exe"  # Path to wsl.exe
+        arguments = f"-d {instance_name}"  # Arguments for the WSL instance
+
+        # Create the shortcut using Windows' built-in 'powershell'
+        shortcut_script = f"""
+        $WScriptShell = New-Object -ComObject WScript.Shell
+        $Shortcut = $WScriptShell.CreateShortcut('{shortcut_path}')
+        $Shortcut.TargetPath = '{target}'
+        $Shortcut.Arguments = '{arguments}'
+        $Shortcut.IconLocation = '{target},0'
+        $Shortcut.Save()
+        """
+
+        # Execute the PowerShell script
+        process = subprocess.run(["powershell", "-Command", shortcut_script],
+                                 capture_output=True, text=True)
+
+        # Check for success
+        if process.returncode == 0:
+            return 0
+        else:
+            return 1
+
+    except Exception as e:
+        print(f"An exception occurred: {e}", file=sys.stderr)
+        return 1
+
+
+def run_post_install_steps(instance_name: str, username, proxy_server, hidden: bool = True, new_line: bool = False):
+    """
+    Configures the WSL instance post-installation by setting it as the default instance.
+
+    Args:
+        instance_name (str): Name of the WSL instance to set as the default.
+        username: (str): WSL username
+        proxy_server (str): HTTP/HTTPS proxy server address to set in .bashrc.
+        hidden (bool): If True, suppresses command output during execution.
+        new_line (bool): If True, displays status messages on a new line.
+
+    Raises:
+        StepError: If the step fails to execute successfully.
+    """
+    global intel_proxy_detected
+
+    # Get email and full name or empty strings
+    corp_name, corp_email = wsl_runner_get_office_user_identity() or ("", "")
+
+    steps_commands = [
+        # Set the WSL instance as the default
+        ("Setting the WSL instance as the default",
+         "wsl", ["--set-default", instance_name]),
+
+        # Download git configuration template
+        ("Downloading git configuration template",
+         "wsl", ["-d", instance_name, "--", "bash", "-c",
+                 (
+                     f"curl -sS --proxy {proxy_server} "
+                     f"-o /home/{username}/downloads/git_config.template "
+                     "https://raw.githubusercontent.com/emichael72/wsl_starter/main/git_config.template"
+                     if intel_proxy_detected else
+                     f"curl -sS "
+                     f"-o /home/{username}/downloads/git_config.template "
+                     "https://raw.githubusercontent.com/emichael72/wsl_starter/main/git_config.template"
+                 )
+                 ]),
+
+        # Download SDK runner script
+        ("Downloading SDK runner script",
+         "wsl", ["-d", instance_name, "--", "bash", "-c",
+                 (
+                     f"curl -sS --proxy {proxy_server} "
+                     f"-o /home/{username}/bin/sdk_runner.sh "
+                     "https://raw.githubusercontent.com/emichael72/wsl_starter/main/sdk_runner.sh"
+                     if intel_proxy_detected else
+                     f"curl -sS "
+                     f"-o /home/{username}/bin/sdk_runner.sh "
+                     "https://raw.githubusercontent.com/emichael72/wsl_starter/main/sdk_runner.sh"
+                 )
+                 ]),
+
+        # Make the SDK Runner executable
+        ("Make the SDK runner script executable",
+         "wsl", ["-d", instance_name, "--", "bash", "-c",
+                 f"chmod +x /home/{username}/bin/sdk_runner.sh"]),
+
+        # Use the SDK Runner to patch gitconfig
+        ("Patch gitconfig",
+         "wsl", ["-d", instance_name, "--", "bash", "-c",
+                 f"/home/{username}/bin/sdk_runner.sh runner_create_git_config "
+                 f"/home/{username}/git_config.template \"{corp_name}\" \"{corp_email}\""]),
+
+        # Use the SDK Runner to patch bashrc
+        ("Make 'dt' run at startup",
+         "wsl", ["-d", instance_name, "--", "bash", "-c",
+                 f"/home/{username}/bin/sdk_runner.sh runner_set_auto_start 1"]),
+
+        # Terminate WSL session
+        ("Restarting session for changes to take effect",
+         "wsl", ["--terminate", instance_name]),
+
+    ]
+
+    # Execute the command and handle errors
+    for description, process, args, *ignore_errors in steps_commands:
+        ignore_errors = ignore_errors[0] if ignore_errors else False
+        if wsl_runner_run_process(description, process, args, hidden=False, new_line=new_line,
+                                  ignore_errors=ignore_errors) != 0:
+            raise StepError(f"Failed during step: {description}")
+
+    # Print success message
+    wsl_runner_print_status(TextType.BOTH, "WSL post-installation steps completed", True, 1000)
+
+
+def run_install_pyenv(instance_name, username, proxy_server, hidden=True, new_line=False):
+    """
+    Use 'pyenv' to install specific Python 3.9 and set it ass default Python runtime.
+
+    Args:
+        instance_name (str): The name of the WSL instance.
+        username: (str): WSL username
+        proxy_server (str): HTTP/HTTPS proxy server address to set in .bashrc.
+        hidden (bool): Specifies whether to suppress the output of the executed command.
+        new_line (bool): Specifies whether each step should be displayed on its own line.
+    """
+
+    global intel_proxy_detected
+
+    # Define commands related to package installation
+    steps_commands = [
+
+        # Download pyenv installer
+        ("Download 'pyenv' installer",
+         "wsl", ["-d", instance_name, "--", "bash", "-c",
+                 f"curl -s -S "
+                 f"{'--proxy ' + proxy_server if intel_proxy_detected else ''} "
+                 f"-o /home/{username}/downloads/pyenv-installer "
+                 "https://raw.githubusercontent.com/pyenv/pyenv-installer/master/bin/pyenv-installer"]),
+
+        # Make the installer executable
+        ("Make 'pyenv' installer executable",
+         "wsl", ["-d", instance_name, "--", "bash", "-c",
+                 f"chmod +x /home/{username}/downloads/pyenv-installer"]),
+
+        #  Clean up any previous pyenv installation
+        ("Clean up any previous 'pyenv' installation",
+         "wsl", ["-d", instance_name, "--", "bash", "-c",
+                 f"rm -rf /home/{username}/.pyenv"]),
+
+        # Run pyenv-installer
+        ("Run pyenv-installer",
+         "wsl", ["-d", instance_name, "--", "bash", "-c",
+                 (
+                     f"export http_proxy={proxy_server} && export https_proxy={proxy_server} && "
+                     f"/home/{username}/downloads/pyenv-installer"
+                     if intel_proxy_detected else
+                     f"/home/{username}/downloads/pyenv-installer"
+                 )
+                 ]),
+
+        # Check for errors during installation
+        ("Verify 'pyenv' installation success",
+         "wsl", ["-d", instance_name, "--", "bash", "-c",
+                 "if [ $? -ne 0 ]; then echo 'Failed to install pyenv'; exit 1; fi"]),
+
+        # Restarting session for changes to take effect
+        ("Restarting session for changes to take effect",
+         "wsl", ["--terminate", instance_name]),
+
+        # Add Pyenv setup to .bashrc using cat <<EOF
+        ("Add Pyenv setup to .bashrc",
+         "wsl", ["-d", instance_name, "--", "bash", "-c",
+                 f"cat <<'EOF' >> /home/{username}/.bashrc\n"
+                 f"# Pyenv setup\n"
+                 f"export PYENV_ROOT=\"\\$HOME/.pyenv\"\n"
+                 f"[ -d \"\\$PYENV_ROOT/bin\" ] && export PATH=\"\\$PYENV_ROOT/bin:\\$PATH\"\n"
+                 f"eval \"\\$(pyenv init --path)\"\n"
+                 f"EOF"]),
+
+        # Restarting session for changes to take effect
+        ("Restarting session for changes to take effect",
+         "wsl", ["--terminate", instance_name]),
+
+        # Install Python 3.9.0 using pyenv with forced re-installation
+        ("Install Python 3.9.0 using 'pyenv'",
+         "wsl", ["-d", instance_name, "--user", username, "--", "bash", "-c",
+                 (
+                     f"export http_proxy={proxy_server} && "
+                     f"export https_proxy={proxy_server} && "
+                     f"$HOME/.pyenv/bin/pyenv install 3.9.0 -f"
+                     if intel_proxy_detected else
+                     f"$HOME/.pyenv/bin/pyenv install 3.9.0 -f"
+                 )
+                 ]),
+
+        # Set Python 3.9.0 as the global default version
+        ("Set Python 3.9.0 as the global default version",
+         "wsl", ["-d", instance_name, "--user", username, "--", "bash", "-c",
+                 "$HOME/.pyenv/bin/pyenv global 3.9.0"]),
+
+        # Restarting session for changes to take effect
+        ("Restarting session for changes to take effect",
+         "wsl", ["--terminate", instance_name]),
+    ]
+
+    # Execute each command in the steps commands list
+    for description, process, args, *ignore_errors in steps_commands:
+        # If ignore_errors is not specified, default it to False
+        ignore_errors = ignore_errors[0] if ignore_errors else False
+        if wsl_runner_run_process(description, process, args, hidden=hidden, new_line=new_line,
+                                  ignore_errors=ignore_errors) != 0:
+            raise StepError(f"Failed during step: {description}")
+
+    wsl_runner_print_status(TextType.BOTH, "Python 3.9 via 'pyenv' installation", True, 1000)
+
+
+def run_install_user_packages(instance_name, username, proxy_server, hidden=True, new_line=False):
+    """
+     Instance various Intel specific user packages , for example 'dt'.
+
+    Args:
+        instance_name (str): The name of the WSL instance.
+        username: (str): WSL username
+        proxy_server (str): HTTP/HTTPS proxy server address to set in .bashrc.
+        hidden (bool): Specifies whether to suppress the output of the executed command.
+        new_line (bool): Specifies whether each step should be displayed on its own line.
+    """
+
+    global intel_proxy_detected
+
+    # Define commands related to package installation
+    steps_commands = [
+        # Ensure the target directory exists
+        ("Creating target directory for Git completion scripts",
+         "wsl", ["-d", instance_name, "--", "bash", "-c",
+                 f"sudo mkdir -p /usr/share/git-core/contrib/completion && sudo chown {username}:{username} "
+                 f"/usr/share/git-core/contrib/completion"]),
+
+        # Download git-completion.bash using curl
+        ("Downloading git-completion.bash",
+         "wsl", ["-d", instance_name, "--", "bash", "-c",
+                 f"curl -s -S "
+                 f"{'--proxy ' + proxy_server if intel_proxy_detected else ''} "
+                 "-o /usr/share/git-core/contrib/completion/git-completion.bash "
+                 "https://raw.githubusercontent.com/git/git/master/contrib/completion/git-completion.bash"]),
+
+        # Download git-prompt.sh using curl
+        ("Downloading git-prompt.sh",
+         "wsl", ["-d", instance_name, "--", "bash", "-c",
+                 f"curl -s -S "
+                 f"{'--proxy ' + proxy_server if intel_proxy_detected else ''} "
+                 "-o /usr/share/git-core/contrib/completion/git-prompt.sh "
+                 "https://raw.githubusercontent.com/git/git/master/contrib/completion/git-prompt.sh"]),
+
+        # Set a proper colored Git-aware prompt in .bashrc
+        ("Add Git prompt source to .bashrc",
+         "wsl", ["-d", instance_name, "--", "bash", "-c",
+                 f"echo 'source /usr/share/git-core/contrib/completion/git-prompt.sh' >> /home/{username}/.bashrc"]),
+
+        # Set Git-aware PS1 prompt in .bashrc
+        ("Set Git-aware PS1 prompt in .bashrc",
+         "wsl", ["-d", instance_name, "--", "bash", "-c",
+                 f"cat << 'EOF' >> /home/{username}/.bashrc\n"
+                 f"# Git-aware PS1 prompt \n"
+                 f"export PS1='\\[\\e[1;32m\\]\\u \\[\\e[1;34m\\]\\w\\[\\e[1;31m\\]"
+                 f"\\$(__git_ps1 \" (%s)\") \\[\\e[0m\\]> '\n"
+                 f"EOF"]),
+
+        # Restarting session for changes to take effect
+        ("Restarting session for changes to take effect",
+         "wsl", ["--terminate", instance_name]),
+
+    ]
+
+    # Execute each command in the steps commands list
+    for description, process, args, *ignore_errors in steps_commands:
+        # If ignore_errors is not specified, default it to False
+        ignore_errors = ignore_errors[0] if ignore_errors else False
+        if wsl_runner_run_process(description, process, args, hidden=hidden, new_line=new_line,
+                                  ignore_errors=ignore_errors) != 0:
+            raise StepError(f"Failed during step: {description}")
+
+    wsl_runner_print_status(TextType.BOTH, "User package installation", True, 1000)
+
+
+def run_install_system_packages(instance_name, username, packages_file, hidden=True, new_line=False, timeout=120):
+    """
+    Transfers a packages file to the WSL instance and installs the packages listed in the file.
+
+    Args:
+        instance_name (str): The name of the WSL instance.
+        username: (str): WSL username
+        packages_file (str): Path to the file containing the list of packages to install.
+        hidden (bool): Specifies whether to suppress the output of the executed command.
+        new_line (bool): Specifies whether each step should be displayed on its own line.
+        timeout (int, optional): Time in seconds to wait for the process to complete. Default is 120 seconds.
+    """
+
+    # Count lines (packages) within  the input file
+    with open(packages_file, 'r') as file:
+        line_count = sum(1 for _ in file)
+
+    if line_count == 0:
+        wsl_runner_print_status(TextType.BOTH, "Empty packages file", True, 1000)
+        return 0
+
+    wsl_windows_packages_file = wsl_runner_win_to_wsl_path(packages_file)
+    wsl_instance_packages_file = f"/home/{username}/downloads/packages.txt"
+
+    # Define commands related to package installation
+    steps_commands = [
+        # Transferring the packages file to the WSL instance
+        ("Transferring packages to WSL instance",
+         "wsl", ["-d", instance_name, "--", "bash", "-c",
+                 f"cp -f {wsl_windows_packages_file} {wsl_instance_packages_file}"]),
+
+        # Clearing local apt cache
+        ("Clearing local apt cache",
+         "wsl", ["-d", instance_name, "--", "bash", "-c", "sudo apt clean"]),
+
+        # Restarting session for changes to take effect
+        ("Restarting session for changes to take effect",
+         "wsl", ["--terminate", instance_name]),
+
+        # Installing packages from file (ignore errors on first attempt)
+        (f"Installing {line_count} packages",
+         "wsl", ["-d", instance_name, "--", "bash", "-c",
+                 f"xargs -a {wsl_instance_packages_file} -r sudo apt install -y --ignore-missing -qq"], True),
+
+        # Installing packages from file (retry without ignoring errors)
+        ("Installing packages from file second round",
+         "wsl", ["-d", instance_name, "--", "bash", "-c",
+                 f"xargs -a {wsl_instance_packages_file} -r sudo apt install -y --ignore-missing -qq"]),
+
+        # Restarting session for changes to take effect
+        ("Restarting session for changes to take effect",
+         "wsl", ["--terminate", instance_name]),
+
+        # Clearing local apt cache
+        ("Final packages sync",
+         "wsl", ["-d", instance_name, "--", "bash", "-c", "sudo apt update && sudo apt upgrade && sudo apt clean"]),
+
+        # Restarting session for changes to take effect
+        ("Restarting session for changes to take effect",
+         "wsl", ["--terminate", instance_name]),
+    ]
+
+    # Execute each command in the steps commands list
+    for description, process, args, *ignore_errors in steps_commands:
+        # If ignore_errors is not specified, default it to False
+        ignore_errors = ignore_errors[0] if ignore_errors else False
+        if wsl_runner_run_process(description, process, args, hidden=hidden, new_line=new_line,
+                                  timeout=timeout, ignore_errors=ignore_errors) != 0:
+            raise StepError(f"Failed during step: {description}")
+
+    wsl_runner_print_status(TextType.BOTH, "Ubuntu system package installation", True, 1000)
+
+
+def run_user_shell_steps(instance_name: str, username: str, proxy_server: str, hidden: bool = True,
+                         new_line: bool = False):
+    """
+    Configures the user's shell environment in a WSL instance.
+
+    Args:
+        instance_name (str): Name of the WSL instance to configure.
+        username (str): The username for whom the environment is being configured.
+        proxy_server (str): HTTP/HTTPS proxy server address to set in .bashrc.
+        hidden (bool): If True, suppresses command output during execution.
+        new_line (bool): If True, displays status messages on a new line.
+
+    Raises:
+        StepError: If any step in the process fails.
+    """
+
+    global intel_proxy_detected
+
+    # Define the steps to configure the shell environment
+    steps_commands = [
+        # Set HTTP Proxy in .bashrc
+        (f"Setting HTTP Proxy ({proxy_server})",
+         "wsl", ["-d", instance_name, "--", "bash", "-c",
+                 f"grep -q 'export http_proxy=' /home/{username}/.bashrc || "
+                 f"echo 'export http_proxy={proxy_server}' >> /home/{username}/.bashrc"]),
+
+        # Set HTTPS Proxy in .bashrc
+        (f"Setting HTTPS Proxy ({proxy_server})",
+         "wsl", ["-d", instance_name, "--", "bash", "-c",
+                 f"grep -q 'export https_proxy=' /home/{username}/.bashrc || "
+                 f"echo 'export https_proxy={proxy_server}' >> /home/{username}/.bashrc"]),
+
+        # Create necessary directories
+        ("Create necessary directories",
+         "wsl", ["-d", instance_name, "--", "bash", "-c",
+                 f"mkdir -p /home/{username}/downloads /home/{username}/projects /home/{username}/bin && "
+                 f"sudo chown -R {username}:{username} "
+                 f"/home/{username}/downloads /home/{username}/projects /home/{username}/bin"]),
+
+        # Create .hushlogin in the user's home directory
+        ("Create .hushlogin in the user's home directory",
+         "wsl", ["-d", instance_name, "--", "bash", "-c",
+                 f"touch /home/{username}/.hushlogin && sudo chown {username}:{username}"
+                 f" /home/{username}/.hushlogin"]),
+
+        # Restart session for changes to take effect
+        ("Restarting session for changes to take effect",
+         "wsl", ["--terminate", instance_name])
+    ]
+
+    # Execute each command and handle errors
+    for description, process, args, *ignore_errors in steps_commands:
+        ignore_errors = ignore_errors[0] if ignore_errors else False
+        if wsl_runner_run_process(description, process, args, hidden=hidden, new_line=new_line,
+                                  ignore_errors=ignore_errors) != 0:
+            raise StepError(f"Failed during step: {description}")
+
+    # Print success message
+    wsl_runner_print_status(TextType.BOTH, "Setting user shell defaults", True, 1000)
+
+
+def run_kerberos_steps(instance_name: str, hidden: bool = True, new_line: bool = False):
+    """
+    Configures Kerberos authentication for a WSL instance.
+
+    Args:
+        instance_name (str): Name of the WSL instance to configure.
+        hidden (bool): If True, suppresses command output during execution.
+        new_line (bool): If True, displays status messages on a new line.
+
+    Raises:
+        StepError: If any step in the process fails.
+    """
+    # Define the steps for configuring Kerberos
+    steps_commands = [
+        # Setting Kerberos defaults
+        ("Setting Kerberos defaults",
+         "wsl", ["-d", instance_name, "--", "bash", "-c",
+                 "grep -q 'krb5-config/default_realm' /var/cache/debconf/config.dat || "
+                 "echo 'krb5-config krb5-config/default_realm string CLIENTS.INTEL.COM' "
+                 "| sudo debconf-set-selections"]),
+
+        # Pre-seed Kerberos server hostnames
+        ("Pre-seed Kerberos server hostnames",
+         "wsl", ["-d", instance_name, "--", "bash", "-c",
+                 "grep -q 'krb5-config/kerberos_servers' /var/cache/debconf/config.dat || "
+                 "echo 'krb5-config krb5-config/kerberos_servers string kdc1.clients.intel.com kdc2.clients.intel.com' "
+                 "| sudo debconf-set-selections"]),
+
+        # Pre-seed Kerberos administrative server
+        ("Pre-seed Kerberos administrative server",
+         "wsl", ["-d", instance_name, "--", "bash", "-c",
+                 "grep -q 'krb5-config/admin_server' /var/cache/debconf/config.dat || "
+                 "echo 'krb5-config krb5-config/admin_server string admin.clients.intel.com' "
+                 "| sudo debconf-set-selections"]),
+
+        # Install Kerberos packages non-interactively
+        ("Install Kerberos packages non-interactively",
+         "wsl", ["-d", instance_name, "--", "bash", "-c",
+                 "export DEBIAN_FRONTEND=noninteractive && "
+                 "dpkg -l | grep -q krb5-config || sudo apt install -y krb5-config krb5-user"]),
+
+        # Restart session for changes to take effect
+        ("Restarting session for changes to take effect",
+         "wsl", ["--terminate", instance_name])
+    ]
+
+    # Execute each command in the steps list
+    for description, process, args, *ignore_errors in steps_commands:
+        ignore_errors = ignore_errors[0] if ignore_errors else False
+        if wsl_runner_run_process(description, process, args, hidden=hidden, new_line=new_line,
+                                  ignore_errors=ignore_errors) != 0:
+            raise StepError(f"Failed during step: {description}")
+
+
+def run_time_zone_steps(instance_name, hidden=True, new_line=False):
+    """
+    Configures timezone and console settings for a specified WSL instance.
+
+    This function automates a series of steps to:
+    1. Pre-seed timezone data (tzdata) for the Israel timezone in the WSL instance.
+    2. Set the system timezone to Asia/Jerusalem.
+    3. Ensure the `tzdata` package is installed.
+    4. Reconfigure `tzdata` non-interactively.
+    5. Configure the console to use Hebrew character sets and fonts.
+    6. Install the `console-setup` package in a non-interactive mode.
+    7. Restart the WSL session to apply changes.
+
+    Parameters:
+        instance_name (str): The name of the WSL instance to configure.
+        hidden (bool, optional): Whether to hide the command output. Default is True.
+        new_line (bool, optional): Whether to add a new line after each step's output. Default is False.
+    """
+
+    steps_commands = [
+        # Pre-seed tzdata configuration for Israel timezone
+        ("Pre-seed tzdata for Israel Area",
+         "wsl", ["-d", instance_name, "--", "bash", "-c",
+                 "echo 'tzdata tzdata/Areas select Asia' | sudo debconf-set-selections"]),
+
+        ("Pre-seed tzdata for Israel",
+         "wsl", ["-d", instance_name, "--", "bash", "-c",
+                 "echo 'tzdata tzdata/Zones/Asia select Jerusalem' | sudo debconf-set-selections"]),
+
+        # Set timezone in WSL instance
+        ("Set timezone in WSL instance",
+         "wsl",
+         ["-d", instance_name, "--", "bash", "-c", "sudo ln -fs /usr/share/zoneinfo/Asia/Jerusalem /etc/localtime"]),
+
+        # Check and install tzdata if not installed
+        ("Ensure tzdata package is installed",
+         "wsl", ["-d", instance_name, "--", "bash", "-c", "dpkg -l | grep tzdata || sudo apt-get install -y tzdata"]),
+
+        # Reconfigure tzdata
+        ("Reconfigure tzdata",
+         "wsl", ["-d", instance_name, "--", "bash", "-c", "sudo dpkg-reconfigure -f noninteractive tzdata"]),
+
+        # Pre-seed console-setup for Hebrew character set
+        ("Pre-seed console Hebrew character set",
+         "wsl", ["-d", instance_name, "--", "bash", "-c",
+                 "echo 'console-setup console-setup/charmap47 select UTF-8' | sudo debconf-set-selections"]),
+
+        ("Pre-seed console Hebrew character",
+         "wsl", ["-d", instance_name, "--", "bash", "-c",
+                 "echo 'console-setup console-setup/codeset47 select Hebrew' | sudo debconf-set-selections"]),
+
+        ("Pre-seed console Hebrew character Fixed font",
+         "wsl", ["-d", instance_name, "--", "bash", "-c",
+                 "echo 'console-setup console-setup/fontface47 select Fixed' | sudo debconf-set-selections"]),
+
+        ("Pre-seed console Hebrew character Font size",
+         "wsl", ["-d", instance_name, "--", "bash", "-c",
+                 "echo 'console-setup console-setup/fontsize-text47 select 16' | sudo debconf-set-selections"]),
+
+        # Install console-setup in non-interactive mode
+        ("Install console-setup in non-interactive mode",
+         "wsl", ["-d", instance_name, "--", "bash", "-c",
+                 "export DEBIAN_FRONTEND=noninteractive && sudo apt install -y console-setup"]),
+
+        # Restart session for changes to take effect
+        ("Restarting session for changes to take effect",
+         "wsl", ["--terminate", instance_name])
+    ]
+
+    # Execute each command in the steps commands list
+    for description, process, args, *ignore_errors in steps_commands:
+        # If ignore_errors is not specified, default it to False
+        ignore_errors = ignore_errors[0] if ignore_errors else False
+        if wsl_runner_run_process(description, process, args, hidden=hidden, new_line=new_line,
+                                  ignore_errors=ignore_errors) != 0:
+            raise StepError("Failed to complete step")
+
+
+def run_user_creation_steps(instance_name: str, username: str, password: str, hidden: bool = True,
+                            new_line: bool = False):
+    """
+    Creates a user in the specified WSL instance and configures their environment.
+
+    Args:
+        instance_name (str): Name of the WSL instance.
+        username (str): The username to create in the WSL instance.
+        password (str): The password for the new user.
+        hidden (bool): If True, suppresses command output during execution.
+        new_line (bool): If True, displays status messages on a new line.
+
+    Raises:
+        StepError: If any step in the process fails.
+    """
+    # Define the steps to create and configure the user
+    steps_commands = [
+        # Install required packages (sudo, passwd)
+        ("Installing required packages (sudo, passwd)",
+         "wsl", ["-d", instance_name, "--", "bash", "-c",
+                 "dpkg -l | grep -q sudo || apt install -y sudo passwd"]),
+
+        # Add 'sudo' group if it doesn't exist
+        ("Adding 'sudo' group if it doesn't exist",
+         "wsl", ["-d", instance_name, "--", "bash", "-c",
+                 "if ! grep -q '^sudo:' /etc/group; then groupadd sudo; fi"]),
+
+        # Create the user if it doesn't exist
+        (f"Creating user '{username}' if it doesn't exist",
+         "wsl", ["-d", instance_name, "--", "bash", "-c",
+                 f"id -u {username} &>/dev/null || useradd -m -s /bin/bash {username}"]),
+
+        # Set password for the user
+        (f"Setting password for user '{username}'",
+         "wsl", ["-d", instance_name, "--", "bash", "-c",
+                 f"echo '{username}:{password}' | chpasswd"]),
+
+        # Add user to the 'sudo' group
+        (f"Adding user '{username}' to sudo group",
+         "wsl", ["-d", instance_name, "--", "bash", "-c",
+                 f"usermod -aG sudo {username}"]),
+
+        # Add user to sudoers with NOPASSWD
+        (f"Granting NOPASSWD sudo access to '{username}'",
+         "wsl", ["-d", instance_name, "--", "bash", "-c",
+                 f"echo '{username} ALL=(ALL) NOPASSWD:ALL' | sudo tee -a /etc/sudoers"]),
+
+        # Start a clear IMCv2 section in the user's .bashrc
+        (f"Adding IMCv2 section to '{username}' .bashrc",
+         "wsl", ["-d", instance_name, "--", "bash", "-c",
+                 f"echo -e '\\n# -- IMCv2 WSL initialization script --\\n' >> /home/{username}/.bashrc"]),
+
+        # Ensure the user starts in their home directory
+        (f"Setting '{username}' to start in their home directory",
+         "wsl", ["-d", instance_name, "--", "bash", "-c",
+                 f"echo 'cd /home/{username}' >> /home/{username}/.bashrc"]),
+
+        # Add essential aliases
+        (
+            "Adding essential aliases to .bashrc",
+            "wsl", [
+                "-d", instance_name,
+                "--",
+                "bash", "-c",
+                (
+                    # Alias for shutting down the WSL instance
+                    f"echo -e '\\nalias shutdown=\"wsl.exe --terminate \\$WSL_DISTRO_NAME\"' "
+                    f">> /home/{username}/.bashrc && "
+
+                    # Alias for rebooting the WSL instance
+                    f"echo -e '\\nalias reboot=\"wt.exe -w 0 -p {instance_name} -- wsl.exe && "
+                    f"wsl.exe --terminate \\$WSL_DISTRO_NAME && wsl.exe\"' "
+                    f">> /home/{username}/.bashrc && "
+
+                    # Alias for opening the current directory in Windows Explorer
+                    f"echo -e '\\nalias start=\"explorer.exe .\"' "
+                    f">> /home/{username}/.bashrc"
+                )
+            ]
+        ),
+
+        # Add custom greeting message to .bashrc
+        ("Adding custom greeting message to .bashrc",
+         "wsl", ["-d", instance_name, "--", "bash", "-c",
+                 f"cat << 'EOF' >> /home/{username}/.bashrc\n"
+                 f"clear\n"
+                 f"printf \"Welcome to IMCv2️ SDK for WSL2.\\n\"\n"
+                 f"printf \"IMCv2 Team 2024.\\n\\n\"\n"
+                 f"EOF"]),
+
+        # Set user section in /etc/wsl.conf
+        ("Setting default user in /etc/wsl.conf",
+         "wsl", ["-d", instance_name, "--", "bash", "-c",
+                 f"echo '[user]' > /etc/wsl.conf && echo 'default={username}' >> /etc/wsl.conf"]),
+
+        # Restart session for changes to take effect
+        ("Restarting session for changes to take effect",
+         "wsl", ["--terminate", instance_name])
+    ]
+
+    # Execute each command and handle errors
+    for description, process, args, *ignore_errors in steps_commands:
+        ignore_errors = ignore_errors[0] if ignore_errors else False
+        if wsl_runner_run_process(description, process, args, hidden=hidden, new_line=new_line,
+                                  ignore_errors=ignore_errors) != 0:
+            raise StepError(f"Failed during step: {description}")
+
+    # Print success message
+    wsl_runner_print_status(TextType.BOTH, "Creating user account", True, 1000)
+
+
+def run_initial_setup_steps(instance_name: str, instance_path: str, bare_linux_image_path: str,
+                            hidden: bool = True, new_line: bool = False):
+    """
+    Prepares the initial setup for a WSL instance by importing a Linux image and configuring the environment.
+
+    Args:
+        instance_name (str): Name of the WSL instance to create or reset.
+        instance_path (str): Path to the directory where the WSL instance will be stored.
+        bare_linux_image_path (str): Path to the Linux image to be imported into the WSL instance.
+        hidden (bool): If True, suppresses command output during execution.
+        new_line (bool): If True, displays status messages on a new line.
+
+    Raises:
+        StepError: If any step in the process fails.
+    """
+    steps_commands = [
+        # Terminate the instance if it already exists
+        ("Terminating existing instance (if any)",
+         "wsl", ["--terminate", instance_name], True),
+
+        # Unregister the instance if it exists
+        ("Unregistering existing instance (if any)",
+         "wsl", ["--unregister", instance_name], True),
+
+        # Import the Linux image as a new WSL instance
+        ("Importing Linux image as a new WSL instance",
+         "wsl", ["--import", instance_name, os.path.join(instance_path, instance_name), bare_linux_image_path]),
+
+        # Update the APT package lists
+        ("Updating APT package lists",
+         "wsl", ["-d", instance_name, "--", "bash", "-c", "apt update -qq"]),
+
+        # List upgradable packages
+        ("Listing upgradable packages",
+         "wsl", ["-d", instance_name, "--", "bash", "-c", "apt list --upgradable -qq"]),
+
+        # Restart the session to apply changes
+        ("Restarting session to apply changes",
+         "wsl", ["--terminate", instance_name])
+    ]
+
+    # Execute each command and handle errors
+    for description, process, args, *ignore_errors in steps_commands:
+        ignore_errors = ignore_errors[0] if ignore_errors else False
+        if wsl_runner_run_process(description, process, args, hidden=hidden, new_line=new_line,
+                                  ignore_errors=ignore_errors) != 0:
+            raise StepError(f"Failed during step: {description}")
+
+    # Print success message
+    wsl_runner_print_status(TextType.BOTH, "WSL environment startup completed", True, 1000)
+
+
+def run_pre_prerequisites_steps(base_path: str, instance_path: str, bare_linux_image_path: str,
+                                ubuntu_url: str, proxy_server: str, new_line: bool = False):
+    """
+    Prepares the environment by verifying directories and downloading necessary resources.
+
+    Args:
+        base_path (str): Base directory where resources will be stored.
+        instance_path (str): Directory path for WSL instance data.
+        bare_linux_image_path (str): Directory path for the Ubuntu Linux image.
+        ubuntu_url (str): URL to download the Ubuntu image.
+        proxy_server (str): Proxy server address to use for downloads.
+        new_line (bool): If True, displays status messages on a new line.
+
+    Raises:
+        StepError: If any step in the process fails.
+    """
+
+    steps_commands = [
+        # Ensure necessary directories exist
+        ("Verifying destination paths", wsl_runner_ensure_directory_exists,
+         [(bare_linux_image_path, instance_path)]),
+
+        # Download the packages list
+        ("Downloading Packages list", wsl_runner_download_resources,
+         [IMCV2_WSL_DEFAULT_PACKAGES_URL, base_path, proxy_server]),
+
+        # Download Ubuntu bare Linux image
+        ("Downloading Ubuntu image", wsl_runner_download_resources,
+         [ubuntu_url, bare_linux_image_path, proxy_server])
+    ]
+
+    # Execute each command and handle errors
+    for description, func, args in steps_commands:
+        # Execute the function with the provided arguments
+        if ws_runner_run_function(description, func, args, new_line=new_line) != 0:
+            raise StepError(f"Failed during step: {description}")
+
+    # Print success message
+    wsl_runner_print_status(TextType.BOTH, "Prerequisites satisfied", True, 1000)
+
+
+def wsl_runner_check_installed():
+    """
+    Checks if WSL2 is installed on Windows.
+    If not, returns 1 and instructs the user on how to install it.
+    """
+    wsl_version_unknown = False
+
+    try:
+        # Run `wsl --version` to check for WSL2
+        result = subprocess.run(["wsl", "--version"], stdout=subprocess.PIPE, stderr=subprocess.PIPE, text=True)
+        if result.returncode == 0:
+            result_text = wsl_runner_console_decoder(result.stdout)
+            if "Kernel version" in result_text:
+                return 0  # WSL2 is installed
+            else:
+                wsl_version_unknown = True
+
+    except FileNotFoundError:
+        pass
+
+    print("IMCv2 SDK for Windows Subsystem for Linux.\n")
+
+    # Install help message
+    if wsl_version_unknown:
+        print("WSL is installed but might not be WSL2, to reinstall it:")
+    else:
+        print("WSL2 is not installed, to install it:")
+
+    print("1. Open Command Prompt or PowerShell as Administrator.")
+    print("2. Run: wsl --install --no-distribution")
+    print("3. Reboot if prompted, then rerun this installer.\n")
+    return 1
+
+
+def wsl_runner_main() -> int:
+    """
+    Main entry point for the IMCV2 WSL Runner script.
+
+    Parses command-line arguments, initializes paths and configurations, and runs the setup process in sequence.
+
+    Returns:
+        int: Exit code (0 for success, 1 for failure).
+    """
+
+    os.system('cls')
+
+    parser = argparse.ArgumentParser(description="IMCV2 WSL Runner")
+    parser.add_argument("-n", "--name",
+                        help="Name of the WSL instance to create (e.g., 'IMCV2').")
+    parser.add_argument("-t", "--start_step", type=int, default=0,
+                        help="Start execution from a specific step other than 0.")
+    parser.add_argument("-b", "--base_path",
+                        help=f"Specify alternate base local path to use instead of "
+                             f"'{IMCV2_WSL_DEFAULT_BASE_PATH}'.")
+    parser.add_argument("-s", "--proxy_server",
+                        help=f"Specify alternate proxy server:port instead of "
+                             f"'{IMCV2_WSL_DEFAULT_INTEL_PROXY}'.")
+    parser.add_argument("-u", "--ubuntu_url",
+                        help=f"Specify a URL for a bare Ubuntu image instead of "
+                             f"'{IMCV2_WSL_DEFAULT_UBUNTU_URL}'.")
+    parser.add_argument("-p", "--password",
+                        help=f"Specify the initial user password instead of  "
+                             f"'{MCV2_WSL_DEFAULT_PASSWORD}'.")
+    parser.add_argument("-ver", "--version", action="store_true", help="Display version information.")
+    args = parser.parse_args()
+
+    # Show brief version and exit
+    if args.version:
+        print(f"{IMCV2_SCRIPT_NAME} v{IMCV2_SCRIPT_VERSION}\n{IMCV2_SCRIPT_DESCRIPTION}.")
+        return 0
+
+    # WS2 must be installed first, make sure we have it.
+    if wsl_runner_check_installed() != 0:
+        return 1
+
+    if not args.name:
+        print("Error: Instance name argument (-n) is mandatory.")
+        return 1
+
+    try:
+
+        username = os.getlogin()
+        instance_name = args.name
+        global intel_proxy_detected
+
+        # Set variables based on default are arguments if provided
+        password = args.password if args.password else MCV2_WSL_DEFAULT_PASSWORD
+        base_path = args.base_path if args.base_path else IMCV2_WSL_DEFAULT_BASE_PATH
+        proxy_server = args.proxy_server if args.proxy_server else IMCV2_WSL_DEFAULT_INTEL_PROXY
+        ubuntu_url = args.ubuntu_url if args.ubuntu_url else IMCV2_WSL_DEFAULT_UBUNTU_URL
+        instance_path = os.path.join(base_path, IMCV2_WSL_DEFAULT_SDK_INSTANCES_PATH)
+        bare_linux_image_path = os.path.join(base_path, IMCV2_WSL_DEFAULT_LINUX_IMAGE_PATH)
+
+        # Construct file paths
+        bare_linux_image_file = os.path.join(bare_linux_image_path, os.path.basename(urlparse(ubuntu_url).path))
+        packages_file = os.path.join(base_path, os.path.basename(urlparse(IMCV2_WSL_DEFAULT_PACKAGES_URL).path))
+
+        wsl_runner_show_info()
+        sys.stdout.write("\033[?25l")  # Hide the cursor
+
+        # This is designed to work at Intel
+        if not wsl_runner_is_proxy_available(proxy_server):
+            wsl_runner_print_status(TextType.BOTH, "Warning: Intel proxy is not available", True, 1001)
+            intel_proxy_detected = False
+
+        # Define all steps as a list of tuples (step_name, function_call)
+        steps = [
+            ("Pre-prerequisites",
+             lambda: run_pre_prerequisites_steps(base_path, instance_path, bare_linux_image_path, ubuntu_url,
+                                                 proxy_server)),
+            ("Initial setup", lambda: run_initial_setup_steps(instance_name, instance_path, bare_linux_image_file)),
+            ("User creation", lambda: run_user_creation_steps(instance_name, username, password)),
+            ("Time zone setup", lambda: run_time_zone_steps(instance_name)),
+            ("Kerberos setup", lambda: run_kerberos_steps(instance_name)),
+            ("User shell setup", lambda: run_user_shell_steps(instance_name, username, proxy_server)),
+            ("Install system packages", lambda: run_install_system_packages(instance_name, username, packages_file)),
+            ("Install user packages", lambda: run_install_user_packages(instance_name, username, proxy_server)),
+            ("Install pyenv", lambda: run_install_pyenv(instance_name, username, proxy_server)),
+            ("Post-install steps", lambda: run_post_install_steps(instance_name, username, proxy_server)),
+            ("Create desktop shortcut", lambda: wsl_runner_create_shortcut(instance_name, "IMCv2 SDK")),
+        ]
+
+        # Execute steps from the specified starting point
+        if args.start_step < 0 or args.start_step >= len(steps):
+            raise ValueError(f"Invalid start step: {args.start_step}. Must be between 0 and {len(steps) - 1}.")
+
+        for i, (step_name, step_function) in enumerate(steps[args.start_step:], start=args.start_step):
+            step_function()
+
+        # Start WSL instance, setup will continue for there.
+        wsl_runner_start_wsl_shell()
+        return 0
+
+    except StepError as step_error:
+        # Handle specific step errors
+        print(f"\nError: {step_error}")
+    except KeyboardInterrupt:
+        # Handle user interruption gracefully
+        print("\nOperation interrupted by the user. Exiting...")
+    except Exception as general_error:
+        # Handle unexpected exceptions
+        print(f"\nUnexpected error: {general_error}")
+
+    return 1
+
+
+if __name__ == "__main__":
+    return_value = wsl_runner_main()
+    print("\033[?25h")  # Restore the cursor
+    sys.exit()